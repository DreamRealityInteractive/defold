--- conflicted
+++ resolved
@@ -709,9 +709,6 @@
 
     void Step(HEngine engine)
     {
-        const float fps = engine->m_UpdateFrequency;
-        const float fixed_dt = 1.0f / fps;
-
         engine->m_Alive = true;
         engine->m_RunResult.m_ExitCode = 0;
 
@@ -722,7 +719,7 @@
         float dt = fixed_dt;
         bool variable_dt = dmConfigFile::GetInt(engine->m_Config, "display.variable_dt", 0) != 0;
 
-        while (engine->m_Alive)
+        if (engine->m_Alive)
         {
             if (dmGraphics::GetWindowState(engine->m_GraphicsContext, dmGraphics::WINDOW_STATE_ICONIFIED))
             {
@@ -735,132 +732,137 @@
                 time = dmTime::GetTime();
                 prev_time = time - fixed_dt * 1000000;
                 dt = fixed_dt;
-                continue;
-            }
-
-        dmProfile::HProfile profile = dmProfile::Begin();
-        {
-            DM_PROFILE(Engine, "Frame");
-
-            // We had buffering problems with the output when running the engine inside the editor
-            // Flushing stdout/stderr solves this problem.
-            fflush(stdout);
-            fflush(stderr);
-
-            if (engine->m_EngineService)
-            {
-                dmEngineService::Update(engine->m_EngineService);
-            }
-
-            {
-                DM_PROFILE(Engine, "Sim");
-
-                dmResource::UpdateFactory(engine->m_Factory);
-
-                dmHID::Update(engine->m_HidContext);
-                if (dmGraphics::GetWindowState(engine->m_GraphicsContext, dmGraphics::WINDOW_STATE_ICONIFIED))
+                return;
+            }
+
+            dmProfile::HProfile profile = dmProfile::Begin();
+            {
+                DM_PROFILE(Engine, "Frame");
+
+                // We had buffering problems with the output when running the engine inside the editor
+                // Flushing stdout/stderr solves this problem.
+                fflush(stdout);
+                fflush(stderr);
+
+                if (engine->m_EngineService)
                 {
-                    // NOTE: This is a bit ugly but os event are polled in dmHID::Update and an iOS application
-                    // might have entered background at this point and OpenGL calls are not permitted and will
-                    // crash the application
-                    dmProfile::Release(profile);
-                    return;
+                    dmEngineService::Update(engine->m_EngineService);
                 }
 
-                dmSound::Update();
-
-                dmHID::KeyboardPacket keybdata;
-                dmHID::GetKeyboardPacket(engine->m_HidContext, &keybdata);
-
-                if (dmHID::GetKey(&keybdata, dmHID::KEY_ESC) || !dmGraphics::GetWindowState(engine->m_GraphicsContext, dmGraphics::WINDOW_STATE_OPENED))
                 {
-                    engine->m_Alive = false;
-                    return;
-                }
-
-                dmInput::UpdateBinding(engine->m_GameInputBinding, fixed_dt);
-
-                engine->m_InputBuffer.SetSize(0);
-                dmInput::ForEachActive(engine->m_GameInputBinding, GOActionCallback, engine);
-                dmArray<dmGameObject::InputAction>& input_buffer = engine->m_InputBuffer;
-                uint32_t input_buffer_size = input_buffer.Size();
-                if (input_buffer_size > 0)
-                {
-                    dmGameObject::DispatchInput(engine->m_MainCollection, &input_buffer[0], input_buffer.Size());
-                }
-
-                dmGameObject::UpdateContext update_context;
-                update_context.m_DT = fixed_dt;
-                dmGameObject::Update(engine->m_MainCollection, &update_context);
-
-                if (engine->m_RenderScriptPrototype)
-                {
-                    dmRender::UpdateRenderScriptInstance(engine->m_RenderScriptPrototype->m_Instance);
-                }
-                else
-                {
-                    dmGraphics::SetViewport(engine->m_GraphicsContext, 0, 0, dmGraphics::GetWindowWidth(engine->m_GraphicsContext), dmGraphics::GetWindowHeight(engine->m_GraphicsContext));
-                    dmGraphics::Clear(engine->m_GraphicsContext, dmGraphics::BUFFER_TYPE_COLOR_BIT | dmGraphics::BUFFER_TYPE_DEPTH_BIT, 0, 0, 0, 0, 1.0, 0);
-                    dmRender::Draw(engine->m_RenderContext, 0x0, 0x0);
-                }
-
-                dmGameObject::PostUpdate(engine->m_MainCollection);
-                dmGameObject::PostUpdate(engine->m_Register);
-
-<<<<<<< HEAD
-                dmRender::ClearRenderObjects(engine->m_RenderContext);
-=======
+                    DM_PROFILE(Engine, "Sim");
+
+                    dmResource::UpdateFactory(engine->m_Factory);
+
+                    dmHID::Update(engine->m_HidContext);
+                    if (dmGraphics::GetWindowState(engine->m_GraphicsContext, dmGraphics::WINDOW_STATE_ICONIFIED))
+                    {
+                        // NOTE: This is a bit ugly but os event are polled in dmHID::Update and an iOS application
+                        // might have entered background at this point and OpenGL calls are not permitted and will
+                        // crash the application
+                        dmProfile::Release(profile);
+                        return;
+                    }
+
+                    dmSound::Update();
+
+                    dmHID::KeyboardPacket keybdata;
+                    dmHID::GetKeyboardPacket(engine->m_HidContext, &keybdata);
+
+                    if (dmHID::GetKey(&keybdata, dmHID::KEY_ESC) || !dmGraphics::GetWindowState(engine->m_GraphicsContext, dmGraphics::WINDOW_STATE_OPENED))
+                    {
+                        engine->m_Alive = false;
+                        return;
+                    }
+
                     dmInput::UpdateBinding(engine->m_GameInputBinding, dt);
->>>>>>> e6c7000b
-
-                dmMessage::Dispatch(engine->m_SystemSocket, Dispatch, engine);
-            }
-
-            if (engine->m_ShowProfile)
-            {
-                DM_PROFILE(Profile, "Draw");
-                dmProfile::Pause(true);
-                dmProfileRender::Draw(profile, engine->m_RenderContext, engine->m_SystemFontMap);
-                dmRender::SetViewMatrix(engine->m_RenderContext, Matrix4::identity());
-                dmRender::SetProjectionMatrix(engine->m_RenderContext, Matrix4::orthographic(0.0f, dmGraphics::GetWindowWidth(engine->m_GraphicsContext), 0.0f, dmGraphics::GetWindowHeight(engine->m_GraphicsContext), 1.0f, -1.0f));
-                dmRender::Draw(engine->m_RenderContext, 0x0, 0x0);
-                dmRender::ClearRenderObjects(engine->m_RenderContext);
-                dmProfile::Pause(false);
-            }
-            dmGraphics::Flip(engine->m_GraphicsContext);
-
-<<<<<<< HEAD
-            RecordData* record_data = &engine->m_RecordData;
-            if (record_data->m_Recorder)
-            {
-                if (record_data->m_FrameCount % record_data->m_FramePeriod == 0)
-                {
-                    uint32_t width = dmGraphics::GetWidth(engine->m_GraphicsContext);
-                    uint32_t height = dmGraphics::GetHeight(engine->m_GraphicsContext);
-                    uint32_t buffer_size = width * height * 4;
-=======
+
+                    engine->m_InputBuffer.SetSize(0);
+                    dmInput::ForEachActive(engine->m_GameInputBinding, GOActionCallback, engine);
+                    dmArray<dmGameObject::InputAction>& input_buffer = engine->m_InputBuffer;
+                    uint32_t input_buffer_size = input_buffer.Size();
+                    if (input_buffer_size > 0)
+                    {
+                        dmGameObject::DispatchInput(engine->m_MainCollection, &input_buffer[0], input_buffer.Size());
+                    }
+
                     dmGameObject::UpdateContext update_context;
                     update_context.m_DT = dt;
                     dmGameObject::Update(engine->m_MainCollection, &update_context);
->>>>>>> e6c7000b
-
-                    dmGraphics::ReadPixels(engine->m_GraphicsContext, record_data->m_Buffer, buffer_size);
-
-                    dmRecord::Result r = dmRecord::RecordFrame(record_data->m_Recorder, record_data->m_Buffer, buffer_size, dmRecord::BUFFER_FORMAT_BGRA);
-                    if (r != dmRecord::RESULT_OK)
+
+                    if (engine->m_RenderScriptPrototype)
                     {
-                        dmLogError("Error while recoding frame (%d)", r);
+                        dmRender::UpdateRenderScriptInstance(engine->m_RenderScriptPrototype->m_Instance);
                     }
+                    else
+                    {
+                        dmGraphics::SetViewport(engine->m_GraphicsContext, 0, 0, dmGraphics::GetWindowWidth(engine->m_GraphicsContext), dmGraphics::GetWindowHeight(engine->m_GraphicsContext));
+                        dmGraphics::Clear(engine->m_GraphicsContext, dmGraphics::BUFFER_TYPE_COLOR_BIT | dmGraphics::BUFFER_TYPE_DEPTH_BIT, 0, 0, 0, 0, 1.0, 0);
+                        dmRender::Draw(engine->m_RenderContext, 0x0, 0x0);
+                    }
+
+                    dmGameObject::PostUpdate(engine->m_MainCollection);
+                    dmGameObject::PostUpdate(engine->m_Register);
+
+                    dmRender::ClearRenderObjects(engine->m_RenderContext);
+
+                    dmMessage::Dispatch(engine->m_SystemSocket, Dispatch, engine);
                 }
-                record_data->m_FrameCount++;
-            }
-
-        }
-        dmProfile::Release(profile);
-
-        ++engine->m_Stats.m_FrameCount;
-
-    }
+
+                if (engine->m_ShowProfile)
+                {
+                    DM_PROFILE(Profile, "Draw");
+                    dmProfile::Pause(true);
+                    dmProfileRender::Draw(profile, engine->m_RenderContext, engine->m_SystemFontMap);
+                    dmRender::SetViewMatrix(engine->m_RenderContext, Matrix4::identity());
+                    dmRender::SetProjectionMatrix(engine->m_RenderContext, Matrix4::orthographic(0.0f, dmGraphics::GetWindowWidth(engine->m_GraphicsContext), 0.0f, dmGraphics::GetWindowHeight(engine->m_GraphicsContext), 1.0f, -1.0f));
+                    dmRender::Draw(engine->m_RenderContext, 0x0, 0x0);
+                    dmRender::ClearRenderObjects(engine->m_RenderContext);
+                    dmProfile::Pause(false);
+                }
+                dmGraphics::Flip(engine->m_GraphicsContext);
+
+                RecordData* record_data = &engine->m_RecordData;
+                if (record_data->m_Recorder)
+                {
+                    if (record_data->m_FrameCount % record_data->m_FramePeriod == 0)
+                    {
+                        uint32_t width = dmGraphics::GetWidth(engine->m_GraphicsContext);
+                        uint32_t height = dmGraphics::GetHeight(engine->m_GraphicsContext);
+                        uint32_t buffer_size = width * height * 4;
+
+                        dmGraphics::ReadPixels(engine->m_GraphicsContext, record_data->m_Buffer, buffer_size);
+
+                        dmRecord::Result r = dmRecord::RecordFrame(record_data->m_Recorder, record_data->m_Buffer, buffer_size, dmRecord::BUFFER_FORMAT_BGRA);
+                        if (r != dmRecord::RESULT_OK)
+                        {
+                            dmLogError("Error while recoding frame (%d)", r);
+                        }
+                    }
+                    record_data->m_FrameCount++;
+                }
+
+            }
+            dmProfile::Release(profile);
+
+            ++engine->m_Stats.m_FrameCount;
+
+            prev_time = time;
+            time = dmTime::GetTime();
+
+            // set fps continuously in case it changes during runtime
+            fps = engine->m_UpdateFrequency;
+
+            if (variable_dt)
+            {
+                // go through double to save precision
+                dt = (float)((time - prev_time) * 0.000001);
+            }
+            else
+            {
+                dt = 1.0f / fps;
+            }
+        }
     }
 
 #ifdef __EMSCRIPTEN__
@@ -874,13 +876,6 @@
 
     RunResult Run(HEngine engine)
     {
-        const float fps = engine->m_UpdateFrequency;
-        float fixed_dt = 1.0f / fps;
-
-        engine->m_Alive = true;
-        engine->m_RunResult.m_ExitCode = 0;
-
-<<<<<<< HEAD
 #ifdef __EMSCRIPTEN__
         g_Engine = engine;
         dmLogInfo("Starting emscripten main loop");
@@ -889,25 +884,6 @@
         while (engine->m_Alive)
         {
             Step(engine);
-=======
-            ++engine->m_Stats.m_FrameCount;
-
-            prev_time = time;
-            time = dmTime::GetTime();
-
-            // set fps continuously in case it changes during runtime
-            fps = engine->m_UpdateFrequency;
-
-            if (variable_dt)
-            {
-                // go through double to save precision
-                dt = (float)((time - prev_time) * 0.000001);
-            }
-            else
-            {
-                dt = 1.0f / fps;
-            }
->>>>>>> e6c7000b
         }
 #endif
 
