--- conflicted
+++ resolved
@@ -24,13 +24,9 @@
 
     if 'android' in bld.env['PLATFORM']:
         sound_lib = 'SOUND OPENAL_SOFT OPENSLES'
-<<<<<<< HEAD
-        exported_symbols = ['FacebookExt']
+        exported_symbols = ['FacebookExt', 'IAPExt']
     elif 'js-web' in bld.env['PLATFORM']:
         sound_lib = 'SOUND_NULL'
-=======
-        exported_symbols = ['FacebookExt', 'IAPExt']
->>>>>>> e969c9c9
     else:
         sound_lib = 'SOUND OPENAL'
 
