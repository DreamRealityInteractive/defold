#include <stdio.h>
#include <stdint.h>
#include <string>
#include <iostream>
#include <fstream>
#include <vector>
#include <gtest/gtest.h>

#ifdef _WIN32
#include <io.h>
#include <stdio.h>
#else
#include <unistd.h>
#endif

#include "../ddf/ddf.h"
#include <dlib/memory.h>

/*
 * TODO:
 * Tester
 * - Fält
 *   - Extra fält
 *   - Fält som fattas
 */

#ifndef DDF_EXPOSE_DESCRIPTORS
#define DDF_EXPOSE_DESCRIPTORS
#endif

#include "test/test_ddf_proto.h"
#include "test/test_ddf_proto.pb.h"

enum MyEnum
{
    MYENUM,
};

static bool DDFStringSaveFunction(void* context, const void* buffer, uint32_t buffer_size)
{
    std::string* str = (std::string*) context;
    str->insert(str->size(), (const char*) buffer, buffer_size);
    return true;
}

static dmDDF::Result DDFSaveToString(const void* message, const dmDDF::Descriptor* desc, std::string& str)
{
    return SaveMessage(message, desc, &str, DDFStringSaveFunction);
}

TEST(Misc, TestEnumSize)
{
    ASSERT_EQ(sizeof(uint32_t), sizeof(MyEnum));
}

TEST(Simple, Descriptor)
{
    // Test descriptor
    const dmDDF::Descriptor& d = DUMMY::TestDDF_Simple_DESCRIPTOR;
    EXPECT_STREQ("simple", d.m_Name);
    EXPECT_EQ((uint32_t) 4, d.m_Size);
    EXPECT_EQ((uint32_t) 1, d.m_FieldCount);

    // Test field(s)
    const dmDDF::FieldDescriptor& f1 = d.m_Fields[0];
    EXPECT_STREQ("a", f1.m_Name);
    EXPECT_EQ((uint32_t)1, f1.m_Number);
    EXPECT_EQ((uint32_t) dmDDF::TYPE_INT32, f1.m_Type);
    EXPECT_EQ(0, f1.m_MessageDescriptor);
    EXPECT_EQ((uint32_t)0, f1.m_Offset);
}

TEST(Simple, LoadSave)
{
    int32_t test_values[] = { INT32_MIN, INT32_MAX, 0 };

    for (uint32_t i = 0; i < sizeof(test_values)/sizeof(test_values[0]); ++i)
    {
        TestDDF::Simple simple;
        simple.set_a(test_values[i]);
        std::string msg_str = simple.SerializeAsString();

        const char* msg_buf = msg_str.c_str();
        uint32_t msg_buf_size = msg_str.size();
        void* message;

        dmDDF::Result e = dmDDF::LoadMessage((void*) msg_buf, msg_buf_size, &DUMMY::TestDDF_Simple_DESCRIPTOR, &message);
        ASSERT_EQ(dmDDF::RESULT_OK, e);

        DUMMY::TestDDF::Simple* msg = (DUMMY::TestDDF::Simple*) message;
        ASSERT_EQ(simple.a(), msg->m_A);

        std::string msg_str2;
        e = DDFSaveToString(message, &DUMMY::TestDDF_Simple_DESCRIPTOR, msg_str2);
        ASSERT_EQ(dmDDF::RESULT_OK, e);
        EXPECT_EQ(msg_str, msg_str2);

        dmDDF::FreeMessage(message);
    }
}

TEST(Simple, LoadWithTemplateFunction)
{
    int32_t test_values[] = { INT32_MIN, INT32_MAX, 0 };

    for (uint32_t i = 0; i < sizeof(test_values)/sizeof(test_values[0]); ++i)
    {
        TestDDF::Simple simple;
        simple.set_a(test_values[i]);
        std::string msg_str = simple.SerializeAsString();
        const char* msg_buf = msg_str.c_str();
        uint32_t msg_buf_size = msg_str.size();

        DUMMY::TestDDF::Simple* msg;
        dmDDF::Result e = dmDDF::LoadMessage((void*) msg_buf, msg_buf_size, &msg);
        ASSERT_EQ(dmDDF::RESULT_OK, e);

        ASSERT_EQ(simple.a(), msg->m_A);

        dmDDF::FreeMessage(msg);
    }
}

#if !(defined(__arm__) || defined(__arm64__))
// TODO: Disabled on iOS
// We have add functionality to located tmp-dir on iOS. See issue #624
TEST(Simple, LoadFromFile)
{
    int32_t test_values[] = { INT32_MIN, INT32_MAX, 0 };

    for (uint32_t i = 0; i < sizeof(test_values)/sizeof(test_values[0]); ++i)
    {
        TestDDF::Simple simple;
        simple.set_a(test_values[i]);

        const char* file_name = "__TEMPFILE__";
        {
            std::fstream output(file_name,  std::ios::out | std::ios::trunc | std::ios::binary);
            ASSERT_EQ(true, simple.SerializeToOstream(&output));
        }

        void* message;
        dmDDF::Result e = dmDDF::LoadMessageFromFile(file_name, &DUMMY::TestDDF_Simple_DESCRIPTOR, &message);
        ASSERT_EQ(dmDDF::RESULT_OK, e);

        #ifdef _WIN32
        _unlink(file_name);
        #else
        unlink(file_name);
        #endif

        DUMMY::TestDDF::Simple* msg = (DUMMY::TestDDF::Simple*) message;
        ASSERT_EQ(simple.a(), msg->m_A);

        dmDDF::FreeMessage(message);
    }
}
#endif

TEST(Simple, LoadFromFile2)
{
    void *message;
    dmDDF::Result e = dmDDF::LoadMessageFromFile("DOES_NOT_EXISTS", &DUMMY::TestDDF_Simple_DESCRIPTOR, &message);
    EXPECT_EQ(dmDDF::RESULT_IO_ERROR, e);
}

TEST(ScalarTypes, Types)
{
    // Test descriptor
    const dmDDF::Descriptor& d = DUMMY::TestDDF_ScalarTypes_DESCRIPTOR;
    EXPECT_STREQ("scalar_types", d.m_Name);
    EXPECT_EQ(8, d.m_FieldCount);

    // Test field(s)
    const char* names[] =
    {
        "float_val",
        "double_val",
        "int32_val",
        "uint32_val",
        "int64_val",
        "uint64_val",
        "string_val",
        "bool_val",
    };

    enum dmDDF::Type types[] =
    {
        dmDDF::TYPE_FLOAT,
        dmDDF::TYPE_DOUBLE,
        dmDDF::TYPE_INT32,
        dmDDF::TYPE_UINT32,
        dmDDF::TYPE_INT64,
        dmDDF::TYPE_UINT64,
        dmDDF::TYPE_STRING,
        dmDDF::TYPE_BOOL,
    };

    for (uint32_t i = 0; i < d.m_FieldCount; ++i)
    {
        const dmDDF::FieldDescriptor* f = &d.m_Fields[i];
        EXPECT_STREQ(names[i], f->m_Name);
        EXPECT_EQ(i+1, f->m_Number);
        EXPECT_EQ((uint32_t) types[i], f->m_Type);
    }
}

TEST(ScalarTypes, Load)
{
    TestDDF::ScalarTypes scalar_types;
    scalar_types.set_float_val(1.0f);
    scalar_types.set_double_val(2.0);
    scalar_types.set_int32_val(INT32_MAX);
    scalar_types.set_uint32_val(UINT32_MAX);
    scalar_types.set_int64_val(INT64_MAX);
    scalar_types.set_uint64_val(UINT64_MAX);
    scalar_types.set_string_val("foo");
    scalar_types.set_bool_val(true);

    std::string msg_str = scalar_types.SerializeAsString();
    const char* msg_buf = msg_str.c_str();
    uint32_t msg_buf_size = msg_str.size();
    void* message;

    dmDDF::Result e = dmDDF::LoadMessage((void*) msg_buf, msg_buf_size, &DUMMY::TestDDF_ScalarTypes_DESCRIPTOR, &message);
    ASSERT_EQ(dmDDF::RESULT_OK, e);

    DUMMY::TestDDF::ScalarTypes* msg = (DUMMY::TestDDF::ScalarTypes*) message;
    EXPECT_EQ(scalar_types.float_val(), msg->m_FloatVal);
    EXPECT_EQ(scalar_types.double_val(), msg->m_DoubleVal);
    EXPECT_EQ(scalar_types.int32_val(), msg->m_Int32Val);
    EXPECT_EQ(scalar_types.uint32_val(), msg->m_Uint32Val);
    EXPECT_EQ(scalar_types.int64_val(), msg->m_Int64Val);
    EXPECT_EQ(scalar_types.uint64_val(), msg->m_Uint64Val);
    EXPECT_STREQ(scalar_types.string_val().c_str(), msg->m_StringVal);
    EXPECT_EQ(scalar_types.bool_val(), msg->m_BoolVal);

    std::string msg_str2;
    e = DDFSaveToString(message, &DUMMY::TestDDF_ScalarTypes_DESCRIPTOR, msg_str2);
    ASSERT_EQ(dmDDF::RESULT_OK, e);
    EXPECT_EQ(msg_str, msg_str2);

    dmDDF::FreeMessage(message);
}

TEST(Enum, Simple)
{
    ASSERT_EQ(10, DUMMY::TestDDF::TEST_ENUM_VAL1);
    ASSERT_EQ(20, DUMMY::TestDDF::TEST_ENUM_VAL2);

    const char* enum_vals[] = {"TEST_ENUM_VAL1", "TEST_ENUM_VAL2"};

    ASSERT_STREQ(enum_vals[0], DUMMY::TestDDF_TestEnum_DESCRIPTOR.m_EnumValues[0].m_Name);
    ASSERT_STREQ(enum_vals[1], DUMMY::TestDDF_TestEnum_DESCRIPTOR.m_EnumValues[1].m_Name);

    ASSERT_EQ(10, DUMMY::TestDDF_TestEnum_DESCRIPTOR.m_EnumValues[0].m_Value);
    ASSERT_EQ(20, DUMMY::TestDDF_TestEnum_DESCRIPTOR.m_EnumValues[1].m_Value);

    ASSERT_STREQ(enum_vals[0], GetEnumName(&DUMMY::TestDDF_TestEnum_DESCRIPTOR, 10));
    ASSERT_STREQ(enum_vals[1], GetEnumName(&DUMMY::TestDDF_TestEnum_DESCRIPTOR, 20));
    ASSERT_EQ(0, GetEnumName(&DUMMY::TestDDF_TestEnum_DESCRIPTOR, -1));

    ASSERT_EQ(10, GetEnumValue(&DUMMY::TestDDF_TestEnum_DESCRIPTOR, enum_vals[0]));
    ASSERT_EQ(20, GetEnumValue(&DUMMY::TestDDF_TestEnum_DESCRIPTOR, enum_vals[1]));
}

TEST(Simple01Repeated, Load)
{
    const int count = 2;

    TestDDF::Simple01Repeated repated;
    for (int i = 0; i < count; ++i)
    {
        TestDDF::Simple01*s = repated.add_array();
        s->set_x(i);
        s->set_y(i+100);
    }

    std::string msg_str = repated.SerializeAsString();
    const char* msg_buf = msg_str.c_str();
    uint32_t msg_buf_size = msg_str.size();
    void* message;

    dmDDF::Result e = dmDDF::LoadMessage((void*) msg_buf, msg_buf_size, &DUMMY::TestDDF_Simple01Repeated_DESCRIPTOR, &message);
    ASSERT_EQ(dmDDF::RESULT_OK, e);

    DUMMY::TestDDF::Simple01Repeated* msg = (DUMMY::TestDDF::Simple01Repeated*) message;
    EXPECT_EQ((uint32_t) count, msg->m_Array.m_Count);

    for (int i = 0; i < count; ++i)
    {
        EXPECT_EQ(repated.array(i).x(), msg->m_Array.m_Data[i].m_X);
        EXPECT_EQ(repated.array(i).y(), msg->m_Array.m_Data[i].m_Y);
    }

    std::string msg_str2;
    e = DDFSaveToString(message, &DUMMY::TestDDF_Simple01Repeated_DESCRIPTOR, msg_str2);
    ASSERT_EQ(dmDDF::RESULT_OK, e);
    EXPECT_EQ(msg_str, msg_str2);

    dmDDF::FreeMessage(message);
}

TEST(Simple02Repeated, Load)
{
    const int count = 10;

    TestDDF::Simple02Repeated repated;
    for (int i = 0; i < count; ++i)
    {
        repated.add_array(i * 10);
    }

    std::string msg_str = repated.SerializeAsString();
    const char* msg_buf = msg_str.c_str();
    uint32_t msg_buf_size = msg_str.size();
    void* message;

    dmDDF::Result e = dmDDF::LoadMessage((void*) msg_buf, msg_buf_size, &DUMMY::TestDDF_Simple02Repeated_DESCRIPTOR, &message);
    ASSERT_EQ(dmDDF::RESULT_OK, e);

    DUMMY::TestDDF::Simple02Repeated* msg = (DUMMY::TestDDF::Simple02Repeated*) message;
    EXPECT_EQ((uint32_t)count, msg->m_Array.m_Count);

    for (int i = 0; i < count; ++i)
    {
        EXPECT_EQ(repated.array(i), msg->m_Array.m_Data[i]);
    }

    std::string msg_str2;
    e = DDFSaveToString(message, &DUMMY::TestDDF_Simple02Repeated_DESCRIPTOR, msg_str2);
    ASSERT_EQ(dmDDF::RESULT_OK, e);
    EXPECT_EQ(msg_str, msg_str2);


    dmDDF::FreeMessage(message);
}

TEST(StringRepeated, Load)
{
    const int count = 10;

    TestDDF::StringRepeated repated;
    for (int i = 0; i < count; ++i)
    {
        char tmp[32];
        sprintf(tmp, "%d", i*10);
        repated.add_array(tmp);
    }

    std::string msg_str = repated.SerializeAsString();
    const char* msg_buf = msg_str.c_str();
    uint32_t msg_buf_size = msg_str.size();
    void* message;

    dmDDF::Result e = dmDDF::LoadMessage((void*) msg_buf, msg_buf_size, &DUMMY::TestDDF_StringRepeated_DESCRIPTOR, &message);
    ASSERT_EQ(dmDDF::RESULT_OK, e);

    DUMMY::TestDDF::StringRepeated* msg = (DUMMY::TestDDF::StringRepeated*) message;
    EXPECT_EQ((uint32_t) count, msg->m_Array.m_Count);

    for (int i = 0; i < count; ++i)
    {
        EXPECT_STREQ(repated.array(i).c_str(), msg->m_Array.m_Data[i]);
    }

    std::string msg_str2;
    e = DDFSaveToString(message, &DUMMY::TestDDF_StringRepeated_DESCRIPTOR, msg_str2);
    ASSERT_EQ(dmDDF::RESULT_OK, e);
    EXPECT_EQ(msg_str, msg_str2);

    dmDDF::FreeMessage(message);
}

TEST(NestedMessage, Load)
{

    TestDDF::NestedMessage nested_message;
    TestDDF::NestedMessage::Nested n1;
    TestDDF::NestedMessage::Nested n2;
    n1.set_x(10);
    n2.set_x(20);

    *nested_message.mutable_n1() = n1;
    *nested_message.mutable_n2() = n2;

    std::string msg_str = nested_message.SerializeAsString();
    const char* msg_buf = msg_str.c_str();
    uint32_t msg_buf_size = msg_str.size();
    void* message;

    dmDDF::Result e = dmDDF::LoadMessage((void*) msg_buf, msg_buf_size, &DUMMY::TestDDF_NestedMessage_DESCRIPTOR, &message);
    ASSERT_EQ(dmDDF::RESULT_OK, e);
    DUMMY::TestDDF::NestedMessage* msg = (DUMMY::TestDDF::NestedMessage*) message;

    EXPECT_EQ(n1.x(), msg->m_N1.m_X);
    EXPECT_EQ(n2.x(), msg->m_N2.m_X);

    std::string msg_str2;
    e = DDFSaveToString(message, &DUMMY::TestDDF_NestedMessage_DESCRIPTOR, msg_str2);
    ASSERT_EQ(dmDDF::RESULT_OK, e);
    EXPECT_EQ(msg_str, msg_str2);

    dmDDF::FreeMessage(message);
}

TEST(Mesh, Load)
{
    const int count = 10;

    TestDDF::Mesh mesh;
    for (int i = 0; i < count; ++i)
    {
        mesh.add_vertices((float) i*10 + 1);
        mesh.add_vertices((float) i*10 + 2);
        mesh.add_vertices((float) i*10 + 3);

        mesh.add_indices(i*3 + 0);
        mesh.add_indices(i*3 + 1);
        mesh.add_indices(i*3 + 2);
    }
    mesh.set_primitive_count(count);
    mesh.set_name("MyMesh");
    mesh.set_primitive_type(TestDDF::Mesh_Primitive_TRIANGLES);

    std::string msg_str = mesh.SerializeAsString();
    const char* msg_buf = msg_str.c_str();
    uint32_t msg_buf_size = msg_str.size();
    void* message;

    dmDDF::Result e = dmDDF::LoadMessage((void*) msg_buf, msg_buf_size, &DUMMY::TestDDF_Mesh_DESCRIPTOR, &message);
    ASSERT_EQ(dmDDF::RESULT_OK, e);

    DUMMY::TestDDF::Mesh* msg = (DUMMY::TestDDF::Mesh*) message;
    EXPECT_EQ((uint32_t) count, msg->m_PrimitiveCount);
    EXPECT_STREQ(mesh.name().c_str(), msg->m_Name);
    EXPECT_EQ((uint32_t) mesh.primitive_type(), (uint32_t) msg->m_PrimitiveType);

    for (int i = 0; i < count * 3; ++i)
    {
        EXPECT_EQ(mesh.vertices(i), msg->m_Vertices.m_Data[i]);
        EXPECT_EQ(mesh.indices(i), msg->m_Indices.m_Data[i]);
    }

    std::string msg_str2;
    e = DDFSaveToString(message, &DUMMY::TestDDF_Mesh_DESCRIPTOR, msg_str2);
    ASSERT_EQ(dmDDF::RESULT_OK, e);
    EXPECT_EQ(msg_str, msg_str2);

    dmDDF::FreeMessage(message);
}

TEST(NestedArray, Load)
{
    const int count1 = 2;
    const int count2 = 2;

    TestDDF::NestedArray pb_nested;
    pb_nested.set_d(1);
    pb_nested.set_e(1);

    for (int i = 0; i < count1; ++i)
    {
        TestDDF::NestedArraySub1* sub1 = pb_nested.add_array1();
        sub1->set_b(i*2+0);
        sub1->set_c(i*2+1);
        for (int j = 0; j < count2; ++j)
        {
            TestDDF::NestedArraySub2* sub2 = sub1->add_array2();
            sub2->set_a(j*10+0);
        }
    }

    std::string pb_msg_str = pb_nested.SerializeAsString();
    const char* pb_msg_buf = pb_msg_str.c_str();
    uint32_t pb_msg_buf_size = pb_msg_str.size();
    void* message;

    dmDDF::Result e = dmDDF::LoadMessage((void*) pb_msg_buf, pb_msg_buf_size, &DUMMY::TestDDF_NestedArray_DESCRIPTOR, &message);
    ASSERT_EQ(dmDDF::RESULT_OK, e);
    DUMMY::TestDDF::NestedArray* nested = (DUMMY::TestDDF::NestedArray*) message;

    EXPECT_EQ((uint32_t) count1, nested->m_Array1.m_Count);
    ASSERT_EQ(pb_nested.d(), nested->m_D);
    ASSERT_EQ(pb_nested.e(), nested->m_E);

    for (int i = 0; i < count1; ++i)
    {
        EXPECT_EQ((uint32_t) count2, nested->m_Array1.m_Data[i].m_Array2.m_Count);
        ASSERT_EQ(pb_nested.array1(i).b(), nested->m_Array1.m_Data[i].m_B);
        ASSERT_EQ(pb_nested.array1(i).c(), nested->m_Array1.m_Data[i].m_C);
        for (int j = 0; j < count2; ++j)
        {
            ASSERT_EQ(pb_nested.array1(i).array2(j).a(), nested->m_Array1.m_Data[i].m_Array2.m_Data[j].m_A);
        }
    }

    std::string msg_str2;
    e = DDFSaveToString(message, &DUMMY::TestDDF_NestedArray_DESCRIPTOR, msg_str2);
    ASSERT_EQ(dmDDF::RESULT_OK, e);
    EXPECT_EQ(pb_msg_str, msg_str2);

    dmDDF::FreeMessage(message);
}

TEST(Bytes, Load)
{
    TestDDF::Bytes bytes;
    bytes.set_pad(".."); // Three bytes for alignment test
    bytes.set_data((void*) "foo", 3);
    std::string msg_str = bytes.SerializeAsString();
    const char* msg_buf = msg_str.c_str();
    uint32_t msg_buf_size = msg_str.size();
    void* message;

    dmDDF::Result e = dmDDF::LoadMessage((void*) msg_buf, msg_buf_size, &DUMMY::TestDDF_Bytes_DESCRIPTOR, &message);
    ASSERT_EQ(dmDDF::RESULT_OK, e);

    DUMMY::TestDDF::Bytes* msg = (DUMMY::TestDDF::Bytes*) message;
    // Ensure at least 4 bytes aligment
    ASSERT_EQ((uint32_t) 3, msg->m_Data.m_Count);
    ASSERT_EQ('f', msg->m_Data[0]);
    ASSERT_EQ('o', msg->m_Data[1]);
    ASSERT_EQ('o', msg->m_Data[2]);

    ASSERT_EQ(0U, ((uintptr_t) msg->m_Data.m_Data) & 3);

    std::string msg_str2;
    e = DDFSaveToString(message, &DUMMY::TestDDF_Bytes_DESCRIPTOR, msg_str2);
    ASSERT_EQ(dmDDF::RESULT_OK, e);
    EXPECT_EQ(msg_str, msg_str2);

    dmDDF::FreeMessage(message);
}

TEST(Material, Load)
{
    TestDDF::MaterialDesc material_desc;
    material_desc.set_name("Simple");
    material_desc.set_fragment_program("simple");
    material_desc.set_vertex_program("simple");
    TestDDF::MaterialDesc_Parameter* p =  material_desc.add_fragment_parameters();
    p->set_name("color");
    p->set_type(TestDDF::MaterialDesc_ParameterType_VECTOR3);
    p->set_semantic(TestDDF::MaterialDesc_ParameterSemantic_COLOR);
    p->set_register_(0);
    p->mutable_value()->set_x(0.2);
    p->mutable_value()->set_y(0);
    p->mutable_value()->set_z(0.5);
    p->mutable_value()->set_w(0);

    std::string msg_str = material_desc.SerializeAsString();
    const char* msg_buf = msg_str.c_str();
    uint32_t msg_buf_size = msg_str.size();
    DUMMY::TestDDF::MaterialDesc* message;

    dmDDF::Result e = dmDDF::LoadMessage((void*) msg_buf, msg_buf_size, &DUMMY::TestDDF_MaterialDesc_DESCRIPTOR, (void**)&message);
    ASSERT_EQ(dmDDF::RESULT_OK, e);

    ASSERT_STREQ(material_desc.name().c_str(), message->m_Name );
    ASSERT_STREQ(material_desc.vertex_program().c_str(), message->m_VertexProgram );
    ASSERT_STREQ(material_desc.fragment_parameters(0).name().c_str(), message->m_FragmentParameters[0].m_Name);
    ASSERT_EQ((uint32_t) material_desc.fragment_parameters(0).type(), (uint32_t) message->m_FragmentParameters[0].m_Type);
    ASSERT_EQ((uint32_t) material_desc.fragment_parameters(0).semantic(), (uint32_t) message->m_FragmentParameters[0].m_Semantic);
    ASSERT_EQ((uint32_t) material_desc.fragment_parameters(0).register_(), (uint32_t) message->m_FragmentParameters[0].m_Register);
    ASSERT_EQ(material_desc.fragment_parameters(0).value().x(), message->m_FragmentParameters[0].m_Value.m_X);
    ASSERT_EQ(material_desc.fragment_parameters(0).value().y(), message->m_FragmentParameters[0].m_Value.m_Y);
    ASSERT_EQ(material_desc.fragment_parameters(0).value().z(), message->m_FragmentParameters[0].m_Value.m_Z);
    ASSERT_EQ(material_desc.fragment_parameters(0).value().w(), message->m_FragmentParameters[0].m_Value.m_W);

    dmDDF::FreeMessage(message);
}

TEST(MissingRequired, Load)
{
    TestDDF::MissingRequiredTemplate missing_req_temp;
    missing_req_temp.set_a(10);

    std::string msg_str = missing_req_temp.SerializeAsString();
    const char* msg_buf = msg_str.c_str();
    uint32_t msg_buf_size = msg_str.size();
    void* message;

    dmDDF::Result e = dmDDF::LoadMessage((void*) msg_buf, msg_buf_size, &DUMMY::TestDDF_MissingRequired_DESCRIPTOR, &message);
    ASSERT_EQ(dmDDF::RESULT_MISSING_REQUIRED, e);
    ASSERT_EQ(0, message);
}

TEST(TestStructAlias, LoadSave)
{
    TestDDF::TestStructAlias struct_alias;
    struct_alias.mutable_vec2()->set_x(10);
    struct_alias.mutable_vec2()->set_y(20);

    std::string msg_str = struct_alias.SerializeAsString();

    const char* msg_buf = msg_str.c_str();
    uint32_t msg_buf_size = msg_str.size();
    DUMMY::TestDDF::TestStructAlias* message;

    dmDDF::Result e = dmDDF::LoadMessage<DUMMY::TestDDF::TestStructAlias>((void*) msg_buf, msg_buf_size, &message);
    ASSERT_EQ(dmDDF::RESULT_OK, e);

    ASSERT_EQ(struct_alias.vec2().x(), message->m_Vec2.m_X);
    ASSERT_EQ(struct_alias.vec2().y(), message->m_Vec2.m_Y);

    std::string msg_str2;
    e = DDFSaveToString(message, DUMMY::TestDDF::TestStructAlias::m_DDFDescriptor, msg_str2);
    ASSERT_EQ(dmDDF::RESULT_OK, e);
    EXPECT_EQ(msg_str, msg_str2);

    dmDDF::FreeMessage(message);
}

TEST(TestDefault, LoadSave)
{
    TestDDF::TestDefault defaulto;

    std::string msg_str = defaulto.SerializeAsString();

    const char* msg_buf = msg_str.c_str();
    uint32_t msg_buf_size = msg_str.size();
    DUMMY::TestDDF::TestDefault* message;

    dmDDF::Result e = dmDDF::LoadMessage<DUMMY::TestDDF::TestDefault>((void*) msg_buf, msg_buf_size, &message);
    ASSERT_EQ(dmDDF::RESULT_OK, e);

    ASSERT_EQ(10.0f, defaulto.float_val());
    ASSERT_EQ(20.0f, defaulto.double_val());
    ASSERT_EQ(-1122, defaulto.int32_val());
    ASSERT_EQ(1234U, defaulto.uint32_val());
    ASSERT_EQ(-5678, defaulto.int64_val());
    ASSERT_EQ(5566U, defaulto.uint64_val());
    ASSERT_STREQ("a default value", defaulto.string_val().c_str());
    ASSERT_STREQ("", defaulto.non_default_string().c_str());
    ASSERT_EQ(0U, defaulto.non_default_uint64());
    ASSERT_EQ(0.0f, defaulto.quat().x());
    ASSERT_EQ(0.0f, defaulto.quat().y());
    ASSERT_EQ(0.0f, defaulto.quat().z());
    ASSERT_EQ(1.0f, defaulto.quat().w());

    ASSERT_EQ(0.0f, defaulto.sub_message().quat().x());
    ASSERT_EQ(0.0f, defaulto.sub_message().quat().y());
    ASSERT_EQ(0.0f, defaulto.sub_message().quat().z());
    ASSERT_EQ(1.0f, defaulto.sub_message().quat().w());


    ASSERT_EQ(defaulto.float_val(), message->m_FloatVal);
    ASSERT_EQ(defaulto.double_val(), message->m_DoubleVal);
    ASSERT_EQ(defaulto.int32_val(), message->m_Int32Val);
    ASSERT_EQ(defaulto.uint32_val(), message->m_Uint32Val);
    ASSERT_EQ(defaulto.int64_val(), message->m_Int64Val);
    ASSERT_EQ(defaulto.uint64_val(), message->m_Uint64Val);
    ASSERT_STREQ(defaulto.string_val().c_str(), message->m_StringVal);
    ASSERT_STREQ(defaulto.empty_string_val().c_str(), message->m_EmptyStringVal);
    ASSERT_STREQ(defaulto.non_default_string().c_str(), message->m_NonDefaultString);

    ASSERT_EQ(defaulto.non_default_uint64(), message->m_NonDefaultUint64);

    ASSERT_EQ(defaulto.sub_message().quat().x(), message->m_SubMessage.m_Quat.m_X);
    ASSERT_EQ(defaulto.sub_message().quat().y(), message->m_SubMessage.m_Quat.m_Y);
    ASSERT_EQ(defaulto.sub_message().quat().z(), message->m_SubMessage.m_Quat.m_Z);
    ASSERT_EQ(defaulto.sub_message().quat().w(), message->m_SubMessage.m_Quat.m_W);

    ASSERT_EQ(defaulto.quat().x(), message->m_Quat.m_X);

    ASSERT_EQ((int) defaulto.enum_(), (int) message->m_Enum);

    ASSERT_EQ(defaulto.bool_val(), message->m_BoolVal);
    ASSERT_EQ(defaulto.bool_val_false(), message->m_BoolValFalse);

    std::string msg_str2;
    e = DDFSaveToString(message, DUMMY::TestDDF::TestDefault::m_DDFDescriptor, msg_str2);
    ASSERT_EQ(dmDDF::RESULT_OK, e);
    //NOTE: We can't compare here. We store every value, ie also optional values that have value identical to the default
    //This might change in the future
    //EXPECT_EQ(msg_str, msg_str2);

    dmDDF::FreeMessage(message);
}

TEST(Descriptor, GetDescriptor)
{
    ASSERT_EQ(&DUMMY::TestDDF_Simple_DESCRIPTOR, dmDDF::GetDescriptor("simple"));
    ASSERT_EQ(&DUMMY::TestDDF_NestedType_DESCRIPTOR, dmDDF::GetDescriptor("nested_type"));
    ASSERT_EQ(&DUMMY::TestDDF_NestedType_TheNestedType_DESCRIPTOR, dmDDF::GetDescriptor("the_nested_type"));
    ASSERT_EQ(&DUMMY::TestDDF_MaterialDesc_DESCRIPTOR, dmDDF::GetDescriptor("material_desc"));
}

TEST(PointerOffset, ResolvePointers)
{
    const char* values = "The quick brown fox";
    const char* name = "Bengan";
    const char* names[] = {"Vyvyan", "Rik", "Neil", "Mike"};
    TestDDF::ResolvePointers srcmsg;
    srcmsg.set_data((uint8_t*)values, strlen(values)+1);
    srcmsg.set_name(name);
    for( int i = 0; i < sizeof(names)/sizeof(names[0]); ++i) {
        srcmsg.add_names(names[i]);
    }

    std::string msg_str = srcmsg.SerializeAsString();

    DUMMY::TestDDF::ResolvePointers* msg;
    uint32_t msg_size;
    dmDDF::Result e = dmDDF::LoadMessage((void*) msg_str.c_str(), msg_str.size(), &DUMMY::TestDDF_ResolvePointers_DESCRIPTOR, (void**)&msg, dmDDF::OPTION_OFFSET_POINTERS, &msg_size);
    ASSERT_EQ(dmDDF::RESULT_OK, e);

    void* msgcopy = malloc(msg_size);
    memcpy(msgcopy, msg, msg_size);
<<<<<<< HEAD

    memset(msg, 0, msg_size); // Works so long as the FreeMessage only frees the memory
    dmDDF::FreeMessage(msg);

    msg = (DUMMY::TestDDF::ResolvePointers*)msgcopy;

    ASSERT_EQ(strlen(values)+1, msg->m_Data.m_Count);
    ASSERT_TRUE( uintptr_t(msg->m_Data.m_Data) <= (msg_size - (strlen(values)+1)) ); // the offset should be between [0, sizeof message - value length]
    ASSERT_STREQ( values, (const char*)((uintptr_t)msg + (uintptr_t)msg->m_Data.m_Data));
    ASSERT_STREQ( name, (const char*)((uintptr_t)msg + (uintptr_t)msg->m_Name));
    for( int i = 0; i < sizeof(names)/sizeof(names[0]); ++i) {
        uintptr_t* nameoffsets = (uintptr_t*)((uintptr_t)msg + (uintptr_t)msg->m_Names.m_Data);
        ASSERT_STREQ( names[i], (const char*) ((uintptr_t)msg + nameoffsets[i]));
    }

    //test the resolving of pointers
    e = dmDDF::ResolvePointers(&DUMMY::TestDDF_ResolvePointers_DESCRIPTOR, msg);
    ASSERT_EQ(dmDDF::RESULT_OK, e);
    ASSERT_STREQ( values, (const char*)msg->m_Data.m_Data);
    ASSERT_STREQ( name, (const char*)msg->m_Name);
    for( int i = 0; i < sizeof(names)/sizeof(names[0]); ++i) {
        ASSERT_STREQ( names[i], (const char*)msg->m_Names[i]);
    }
    
    // NOTE: We don't save the message again as we do in most tests
    // Currently no support to save messages with offset strings

=======

    memset(msg, 0, msg_size); // Works so long as the FreeMessage only frees the memory
    dmDDF::FreeMessage(msg);

    msg = (DUMMY::TestDDF::ResolvePointers*)msgcopy;

    ASSERT_EQ(strlen(values)+1, msg->m_Data.m_Count);
    ASSERT_TRUE( uintptr_t(msg->m_Data.m_Data) <= (msg_size - (strlen(values)+1)) ); // the offset should be between [0, sizeof message - value length]
    ASSERT_STREQ( values, (const char*)((uintptr_t)msg + (uintptr_t)msg->m_Data.m_Data));
    ASSERT_STREQ( name, (const char*)((uintptr_t)msg + (uintptr_t)msg->m_Name));
    for( int i = 0; i < sizeof(names)/sizeof(names[0]); ++i) {
        uintptr_t* nameoffsets = (uintptr_t*)((uintptr_t)msg + (uintptr_t)msg->m_Names.m_Data);
        ASSERT_STREQ( names[i], (const char*) ((uintptr_t)msg + nameoffsets[i]));
    }

    //test the resolving of pointers
    e = dmDDF::ResolvePointers(&DUMMY::TestDDF_ResolvePointers_DESCRIPTOR, msg);
    ASSERT_EQ(dmDDF::RESULT_OK, e);
    ASSERT_STREQ( values, (const char*)msg->m_Data.m_Data);
    ASSERT_STREQ( name, (const char*)msg->m_Name);
    for( int i = 0; i < sizeof(names)/sizeof(names[0]); ++i) {
        ASSERT_STREQ( names[i], (const char*)msg->m_Names[i]);
    }

>>>>>>> 82c9ddc2
    free(msg);
}

TEST(AlignmentTests, AlignStruct)
{
    DM_STATIC_ASSERT(sizeof(DUMMY::TestDDF::TestMessageAlignment) % 16 == 0, Invalid_Struct_Size);
}

TEST(AlignmentTests, AlignField)
{
    size_t struct_size = sizeof(DUMMY::TestDDF::TestFieldAlignment);
    DUMMY::TestDDF::TestFieldAlignment *dummy = 0x0;
    ASSERT_EQ(dmMemory::RESULT_OK, dmMemory::AlignedMalloc((void**)&dummy, 16, struct_size));

    ASSERT_EQ(16, offsetof(DUMMY::TestDDF::TestFieldAlignment, m_NeedsToBeAligned1));
    ASSERT_EQ(32, offsetof(DUMMY::TestDDF::TestFieldAlignment, m_NeedsToBeAligned2));
    ASSERT_EQ(0, ((unsigned long)(&(dummy->m_NeedsToBeAligned1))) % 16);
    ASSERT_EQ(0, ((unsigned long)(&(dummy->m_NeedsToBeAligned2))) % 16);

    dmMemory::AlignedFree(dummy);
}

int main(int argc, char **argv)
{
    dmDDF::RegisterAllTypes();
    testing::InitGoogleTest(&argc, argv);
    int ret = RUN_ALL_TESTS();
    google::protobuf::ShutdownProtobufLibrary();
    return ret;
}<|MERGE_RESOLUTION|>--- conflicted
+++ resolved
@@ -708,7 +708,6 @@
 
     void* msgcopy = malloc(msg_size);
     memcpy(msgcopy, msg, msg_size);
-<<<<<<< HEAD
 
     memset(msg, 0, msg_size); // Works so long as the FreeMessage only frees the memory
     dmDDF::FreeMessage(msg);
@@ -732,36 +731,7 @@
     for( int i = 0; i < sizeof(names)/sizeof(names[0]); ++i) {
         ASSERT_STREQ( names[i], (const char*)msg->m_Names[i]);
     }
-    
-    // NOTE: We don't save the message again as we do in most tests
-    // Currently no support to save messages with offset strings
-
-=======
-
-    memset(msg, 0, msg_size); // Works so long as the FreeMessage only frees the memory
-    dmDDF::FreeMessage(msg);
-
-    msg = (DUMMY::TestDDF::ResolvePointers*)msgcopy;
-
-    ASSERT_EQ(strlen(values)+1, msg->m_Data.m_Count);
-    ASSERT_TRUE( uintptr_t(msg->m_Data.m_Data) <= (msg_size - (strlen(values)+1)) ); // the offset should be between [0, sizeof message - value length]
-    ASSERT_STREQ( values, (const char*)((uintptr_t)msg + (uintptr_t)msg->m_Data.m_Data));
-    ASSERT_STREQ( name, (const char*)((uintptr_t)msg + (uintptr_t)msg->m_Name));
-    for( int i = 0; i < sizeof(names)/sizeof(names[0]); ++i) {
-        uintptr_t* nameoffsets = (uintptr_t*)((uintptr_t)msg + (uintptr_t)msg->m_Names.m_Data);
-        ASSERT_STREQ( names[i], (const char*) ((uintptr_t)msg + nameoffsets[i]));
-    }
-
-    //test the resolving of pointers
-    e = dmDDF::ResolvePointers(&DUMMY::TestDDF_ResolvePointers_DESCRIPTOR, msg);
-    ASSERT_EQ(dmDDF::RESULT_OK, e);
-    ASSERT_STREQ( values, (const char*)msg->m_Data.m_Data);
-    ASSERT_STREQ( name, (const char*)msg->m_Name);
-    for( int i = 0; i < sizeof(names)/sizeof(names[0]); ++i) {
-        ASSERT_STREQ( names[i], (const char*)msg->m_Names[i]);
-    }
-
->>>>>>> 82c9ddc2
+
     free(msg);
 }
 
