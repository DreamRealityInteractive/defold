#ifndef DM_SCRIPT_H
#define DM_SCRIPT_H

#include <stdint.h>
#include <dmsdk/script/script.h>

#include <vectormath/cpp/vectormath_aos.h>
#include <dlib/buffer.h>
#include <dlib/vmath.h>
#include <dlib/hash.h>
#include <dlib/message.h>
#include <dlib/configfile.h>
#include <dlib/json.h>
#include <dlib/log.h>
#include <resource/resource.h>
#include <ddf/ddf.h>

extern "C"
{
#include <lua/lua.h>
#include <lua/lauxlib.h>
}


namespace dmLuaDDF
{
    struct LuaSource;
}

namespace dmScript
{
    typedef struct Context* HContext;
    typedef struct ScriptWorld* HScriptWorld;
    typedef struct ScriptExtension* HScriptExtension;

    enum Result
    {
        RESULT_OK = 0,
        RESULT_LUA_ERROR = -1,
        RESULT_ARGVAL = -2,
        RESULT_MODULE_NOT_LOADED = -3,
    };

    extern const char* META_TABLE_RESOLVE_PATH;
    extern const char* META_TABLE_GET_URL;
    extern const char* META_TABLE_GET_USER_DATA;
    extern const char* META_TABLE_IS_VALID;

    /**
     * Implementor should return a Ref to the instance context table.
     * 
     * CAUTION! The implementation should *NOT* create a new ref, it
     * should return an existing one. If it does not have one, it should
     * return LUA_NOREF
     * 
     * Lua stack on entry
     *  [-1] instance
     * 
     * Lua stack on exit
     *  [-1] ref to instance context table or LUA_NOREF
     * 
     */
    extern const char* META_GET_INSTANCE_CONTEXT_TABLE_REF;

    /**
     * Create and return a new context.
     * @param config_file optional config file handle
     * @param factory resource factory
     * @param enable_extensions true if extensions should be initialized for this context
     * @return context
     */
    HContext NewContext(dmConfigFile::HConfig config_file, dmResource::HFactory factory, bool enable_extensions);

    /**
     * Delete an existing context.
     */
    void DeleteContext(HContext context);

    /**
     * Use a ScriptExtension to hook into various callbacks of the script lifetime
     * 
     * For callbacks you do not care for, set them to 0x0
     */
    struct ScriptExtension
    {
        // Called when the context has completed Initialize(HContext context)
        void (*Initialize)(HContext context);
        // Called one each game frame
        void (*Update)(HContext context);
        // Called just before the context completes Finalize(HContext context)
        void (*Finalize)(HContext context);
        // Called when a new "world" has been created (a Collection, GUI Scene etc)
        void (*NewScriptWorld)(HScriptWorld script_world);
        // Called just before deleting the script world
        void (*DeleteScriptWorld)(HScriptWorld script_world);
        // Called once a frame for the world, dt is local time delta (affected by slo-mo etc)
        void (*UpdateScriptWorld)(HScriptWorld script_world, float dt);
        // Called when a script instance has been created
        void (*InitializeScriptInstance)(HScriptWorld script_world);
        // Called just before a script instance is deleted
        void (*FinalizeScriptInstance)(HScriptWorld script_world);
    };

    /**
     * Callback used to resolve paths.
     * Implementations of this callback are expected to resolve the path given the user data.
     * @param resolve_user_data user data passed to the callback
     * @param path
     * @param path_size
     * @return hashed resolved path
     */
    typedef dmhash_t (*ResolvePathCallback)(uintptr_t resolve_user_data, const char* path, uint32_t path_size);

    /**
     * Callback used to retrieve url
     * Implementations of this callback are expected to fill out the url appropriately given the lua state.
     * @param L lua state
     * @param out_url Pointer to the url that should be filled with information
     */
    typedef void (*GetURLCallback)(lua_State* L, dmMessage::URL* out_url);

    /**
     * Callback used to validate the state instance, assumed to be fetchable by GetInstance.
     * This callback is mandatory, it must be supplied in order for the IsInstanceValid function to be callable.
     * @param L lua state
     * @return whether the instance is valid or not
     */
    typedef bool (*ValidateInstanceCallback)(lua_State* L);

    /**
     * Callback used to retrieve message user data
     * Implementations of this callback are expected to return appropriate user data given the lua state.
     * @param L lua state
     * @return User data pointer
     */
    typedef uintptr_t (*GetUserDataCallback)(lua_State* L);

    /**
     * DDF to Lua decoder. Useful for custom interpretation of field, e.g. pointers.
     * By convention the decoder can also be responsible to free allocated memory
     * refererred in the message
     * @param L Lua state
     * @param desc DDF descriptor
     * @param data Data to decode
     * @return RESULT_OK on success
     */
    typedef Result (*MessageDecoder)(lua_State* L, const dmDDF::Descriptor* desc, const char* data);

    /**
     * Register the script libraries into the supplied script context.
     * @param context script context
     */
    void Initialize(HContext context);

    /**
     * Register a script extension to the context.
     * The script_extensions lifetime should wrap the lifetime of the context,
     * usually you would supply a pointer to a static instance of the script_extension
     * 
     * @param context script context
     * @param script_extension the implementation of the HScriptExtension
     */
    void RegisterScriptExtension(HContext context, HScriptExtension script_extension);

    /**
     * Updates the extensions initalized in this script context.
     * @param context script contetx
     */
    void Update(HContext context);

    /**
     * Finalize script libraries
     * @param context script context
     */
    void Finalize(HContext context);

    /**
     * Set value by key using in the context table of active HContext
     * 
     * Expects Initialize(context) to have been called
     *
     * @param L Lua state
     * 
     * Lua stack on entry
     *  [-2] key
     *  [-1] value
     * 
     * Lua stack on exit
    */
    void SetContextValue(HContext context);

    /**
     * Get value by key using from context table of active HContext
     *
     * Expects Initialize(context) to have been called
     * 
     * @param L Lua state
     * 
     * Lua stack on entry
     *  [-1] key
     * 
     * Lua stack on exit
     *  [-1] value or LUA_NIL
    */
    void GetContextValue(HContext context);

    /**
     * Retrieve a ddf structure from a lua state.
     * @param L Lua state
     * @param descriptor DDF descriptor
     * @param buffer Buffer that will be written to
     * @param buffer_size Buffer size
     * @param index Index of the table
     * @return Number of bytes used in the buffer
     */
    uint32_t CheckDDF(lua_State* L, const dmDDF::Descriptor* descriptor, char* buffer, uint32_t buffer_size, int index);

    /**
     * Push DDF message to Lua stack
     * @param L Lua state
     * @param descriptor Field descriptor
     * @param data DDF data
     */
    void PushDDF(lua_State*L, const dmDDF::Descriptor* descriptor, const char* data);

    /**
     * Push DDF message to Lua stack
     * @param L Lua state
     * @param descriptor Field descriptor
     * @param pointers_are_offets if pointers are offsets
     * @param data DDF data
     */
    void PushDDF(lua_State*L, const dmDDF::Descriptor* descriptor, const char* data, bool pointers_are_offsets);

    void RegisterDDFDecoder(void* descriptor, MessageDecoder decoder);

    /**
     * Serialize a table to a buffer
     * Supported types: LUA_TBOOLEAN, LUA_TNUMBER, LUA_TSTRING, Point3, Vector3, Vector4 and Quat
     * Keys must be strings
     * @param L Lua state
     * @param buffer Buffer that will be written to
     * @param buffer_size Buffer size
     * @param index Index of the table
     * @return Number of bytes used in buffer
     */
    uint32_t CheckTable(lua_State* L, char* buffer, uint32_t buffer_size, int index);

    /**
     * Push a serialized table to the supplied lua state, will increase the stack by 1.
     * @param L Lua state
     * @param data Buffer with serialized table to push
     * @param data_size Size of buffer of serialized data
     */
    void PushTable(lua_State*L, const char* data, uint32_t data_size);

    /**
     * Check if the value at #index is a hash
     * @param L Lua state
     * @param index Index of the value
     * @return true if the value at #index is a hash
     */
    bool IsHash(lua_State *L, int index);

    /**
     * Push a hash value onto the supplied lua state, will increase the stack by 1.
     * @param L Lua state
     * @param hash Hash value to push
     */
    void PushHash(lua_State* L, dmhash_t hash);

    /**
     * Removes a hash value from the currently known hashes.
     * @param L Lua state
     * @param hash Hash value to release
     */
    void ReleaseHash(lua_State* L, dmhash_t hash);

    /**
     * Check if the value in the supplied index on the lua stack is a hash.
     * @param L Lua state
     * @param index Index of the value
     * @return The hash value
     */
    dmhash_t CheckHash(lua_State* L, int index);

    /**
     * Check if the value in the supplied index on the lua stack is a hash or string.
     * If it is a string, it gets hashed on the fly
     * @param L Lua state
     * @param index Index of the value
     * @return The hash value
     */
    dmhash_t CheckHashOrString(lua_State* L, int index);

    /**
     * Gets as good as possible printable string from a hash or string
     * @return Always a null terminated string. "<unknown>" if the hash could not be looked up.
    */
    const char* GetStringFromHashOrString(lua_State* L, int index, char* buffer, uint32_t bufferlength);

    /**
     * Check if the value at #index is a FloatVector
     * @param L Lua state
     * @param index Index of the value
     * @return true if value at #index is a FloatVector
     */
    bool IsVector(lua_State *L, int index);

    /**
     * Push a FloatVector value onto the supplied lua state, will increase the stack by 1.
     * @param L Lua state
     * @param v Vector3 value to push
     */
    void PushVector(lua_State* L, dmVMath::FloatVector* v);

    /**
     * Check if the value in the supplied index on the lua stack is a Vector.
     * @param L Lua state
     * @param index Index of the value
     * @return The FloatVector value
     */
    dmVMath::FloatVector* CheckVector(lua_State* L, int index);

    /**
     * Check if the value at #index is a vector3
     * @param L Lua state
     * @param index Index of the value
     * @return true if value at #index is a vector3
     */
    bool IsVector3(lua_State *L, int index);

    /**
     * Push a Vector3 value onto the supplied lua state, will increase the stack by 1.
     * @param L Lua state
     * @param v Vector3 value to push
     */
    void PushVector3(lua_State* L, const Vectormath::Aos::Vector3& v);

    /**
     * Check if the value in the supplied index on the lua stack is a Vector3.
     * @param L Lua state
     * @param index Index of the value
     * @return The Vector3 value
     */
    Vectormath::Aos::Vector3* CheckVector3(lua_State* L, int index);

    /**
     * Check if the value at #index is a vector4
     * @param L Lua state
     * @param index Index of the value
     * @return true if value at #index is a vector4
     */
    bool IsVector4(lua_State *L, int index);

    /**
     * Push a Vector4 value onto the supplied lua state, will increase the stack by 1.
     * @param L Lua state
     * @param v Vector4 value to push
     */
    void PushVector4(lua_State* L, const Vectormath::Aos::Vector4& v);

    /**
     * Check if the value in the supplied index on the lua stack is a Vector4.
     * @param L Lua state
     * @param index Index of the value
     * @return The Vector4 value
     */
    Vectormath::Aos::Vector4* CheckVector4(lua_State* L, int index);

    /**
     * Check if the value at #index is a quat
     * @param L Lua state
     * @param index Index of the value
     * @return true if value at #index is a quat
     */
    bool IsQuat(lua_State *L, int index);

    /**
     * Push a quaternion value onto the supplied lua state, will increase the stack by 1.
     * @param L Lua state
     * @param q Quaternion value to push
     */
    void PushQuat(lua_State* L, const Vectormath::Aos::Quat& q);

    /**
     * Check if the value in the supplied index on the lua stack is a quaternion.
     * @param L Lua state
     * @param index Index of the value
     * @return The quat value
     */
    Vectormath::Aos::Quat* CheckQuat(lua_State* L, int index);

    /**
     * Check if the value at #index is a matrix4
     * @param L Lua state
     * @param index Index of the value
     * @return true if value at #index is a matrix4
     */
    bool IsMatrix4(lua_State *L, int index);

    /**
     * Push a matrix4 value onto the supplied lua state, will increase the stack by 1.
     * @param L Lua state
     * @param m Matrix4 value to push
     */
    void PushMatrix4(lua_State* L, const Vectormath::Aos::Matrix4& m);

    /**
     * Check if the value in the supplied index on the lua stack is a matrix4.
     * @param L Lua state
     * @param index Index of the value
     * @return The matrix4 value
     */
    Vectormath::Aos::Matrix4* CheckMatrix4(lua_State* L, int index);

    /**
     * Check if the value at #index is a URL
     * @param L Lua state
     * @param index Index of the value
     * @return true is value at #index is a URL
     */
    bool IsURL(lua_State *L, int index);

    /**
     * Push a URL value onto the supplied lua state, will increase the stack by 1
     * @param L Lua state
     * @param a URL value to push
     */
    void PushURL(lua_State* L, const dmMessage::URL& m);

    /**
     * Check if the value in the supplied index on the lua stack is a URL
     * @param L Lua state
     * @param index Index of the value
     * @return The URL value
     */
    dmMessage::URL* CheckURL(lua_State* L, int index);

    /**
     * Returns the URL of a script currently operating on the given lua state.
     * @param L Lua state
     * @param out_url Pointer to a URL to be written to
     * @return true if a URL could be found
     */
    bool GetURL(lua_State* L, dmMessage::URL* out_url);

    /**
     * Returns the user data of a script currently operating on the given lua state.
     * @param L Lua state
     * @param out_user_data Pointer to a uintptr_t to be written to
     * @return true if the user data could be found
     */
    bool GetUserData(lua_State* L, uintptr_t* out_user_data, const char* user_type);

<<<<<<< HEAD
=======

    /**
     * Returns an identifier that identifies the current instance set by SetInstance().
     * The id is guarranteed to be unique among the currently alive script instances.
     * 
     * @param L Lua state
     * @return unique identifier for the instance
     */
    uintptr_t GetInstanceId(lua_State* L);

    /**
     * Create a "world" for this script, normally this matches a GO collection,
     * GUI scene or a RenderWorld.
     * 
     * @param context Script context
     * @return the script world
     */
    HScriptWorld NewScriptWorld(HContext context);

    /**
     * Delete the script world
     * 
     * @param script_world The script world created with NewScriptWorld
     */
    void DeleteScriptWorld(HScriptWorld script_world);

    /**
     * Update the script world
     * 
     * @param script_world the script world created with NewScriptWorld
     * @param dt the delta time in the world in seconds
     */
    void UpdateScriptWorld(HScriptWorld script_world, float dt);
 
    /**
     * Sets up the instance with associated data, expects SetInstance to have been
     * called prior to this function
     * 
     * @param script_world the script world
     */
    void InitializeInstance(HScriptWorld script_world);

    /**
     * Removes the instance associated data, expects SetInstance to have been
     * called prior to this function
     * 
     * @param script_world the script world
     */
    void FinalizeInstance(HScriptWorld script_world);

>>>>>>> daa1890c
    /**
     * Set value by key using the META_GET_INSTANCE_CONTEXT_TABLE_REF meta table function
     * 
     * Expects SetInstance() to have been set with an value that has a meta table
     * with META_GET_INSTANCE_CONTEXT_TABLE_REF method.
     *
     * @param L Lua state
     * @return true if the value could be store under the key
     * 
     * Lua stack on entry
     *  [-2] key
     *  [-1] value
     * 
     * Lua stack on exit
    */
    bool SetInstanceContextValue(lua_State* L);

    /**
     * Get value by key using the META_GET_INSTANCE_CONTEXT_TABLE_REF meta table function
     *
     * Expects SetInstance() to have been set with an value that has a meta table
     * with META_GET_INSTANCE_CONTEXT_TABLE_REF method.
     * 
     * @param L Lua state
     * 
     * Lua stack on entry
     *  [-1] key
     * 
     * Lua stack on exit
     *  [-1] value or LUA_NIL
    */
    void GetInstanceContextValue(lua_State* L);

    /**
     * Creates a reference to the value at top of stack, the ref is done in the
     * current instances context table.
     * 
     * Expects SetInstance() to have been set with an value that has a meta table
     * with META_GET_INSTANCE_CONTEXT_TABLE_REF method.
     * 
     * @param L Lua state
     * @return lua ref to value or LUA_NOREF
     * 
     * Lua stack on entry
     *  [-1] value
     * 
     * Lua stack on exit
    */
    int RefInInstance(lua_State* L);

    /**
     * Deletes the instance local lua reference
     * 
     * Expects SetInstance() to have been set with an value that has a meta table
     * with META_GET_INSTANCE_CONTEXT_TABLE_REF method.
     * 
     * @param L Lua state
     * @param ref the instance local ref
     * 
     * Lua stack on entry
     * 
     * Lua stack on exit
     */
    void UnrefInInstance(lua_State* L, int ref);

    /**
     * Resolves the instance local ref and pushes it to top of stack
     * 
     * Expects SetInstance() to have been set with an value that has a meta table
     * with META_GET_INSTANCE_CONTEXT_TABLE_REF method.
     * 
     * @param L Lua state
     * @param ref the instance local ref
     * 
     * Lua stack on entry
     * 
     * Lua stack on exit
     *  [-1] value or LUA_NIL
     */
    void ResolveInInstance(lua_State* L, int ref);

<<<<<<< HEAD
=======
    HContext GetScriptWorldContext(HScriptWorld script_world);

    /**
     * Set value by key in the context table associated with the script world
     * 
     * @param script_world the script world created with NewScriptWorld
     * 
     * Lua stack on entry
     *  [-2] key
     *  [-1] value
     * 
     * Lua stack on exit
    */
    void SetScriptWorldContextValue(HScriptWorld script_world);

    /**
     * Get value by key from the context table associated with the script world
     * 
     * @param script_world the script world created with NewScriptWorld
     * 
     * Lua stack on entry
     *  [-1] key
     * 
     * Lua stack on exit
     *  [-1] value
    */
    void GetScriptWorldContextValue(HScriptWorld script_world);

>>>>>>> daa1890c
    dmMessage::Result ResolveURL(lua_State* L, const char* url, dmMessage::URL* out_url, dmMessage::URL* default_url);

    /**
     * Attempts to convert the value in the supplied index on the lua stack to a URL. It long jumps (calls luaL_error) on failure.
     * @param L Lua state
     * @param out_url URL to be written to
     * @param out_default_url default URL used in the resolve, can be 0x0 (not used)
     */
    int ResolveURL(lua_State* L, int index, dmMessage::URL* out_url, dmMessage::URL* out_default_url);

    /**
     * Retrieve lua state from the context
     * @param context script context
     * @return lua state
     */
    lua_State* GetLuaState(HContext context);

    /**
     * Add (load) module
     * @param context script context
     * @param source lua script to load
     * @param script_name script-name. Should be in lua require-format, i.e. syntax use for the require statement. e.g. x.y.z without any extension
     * @param resource the resource will be released throught the resource system at finalization
     * @param path_hash hashed path of the originating resource
     * @return RESULT_OK on success
     */
    Result AddModule(HContext context, dmLuaDDF::LuaSource *source, const char *script_name, void* resource, dmhash_t path_hash);

    /**
     * Reload loaded module
     * @param context script context
     * @param source lua source to load
     * @param path_hash hashed path, see AddModule
     * @return RESULT_OK on success
     */
    Result ReloadModule(HContext context, dmLuaDDF::LuaSource *source, dmhash_t path_hash);

    /**
     * Check if a module is loaded
     * @param context script context
     * @param script_name script name, see AddModule
     * @return true if loaded
     */
    bool ModuleLoaded(HContext context, const char* script_name);

    /**
     * Check if a module is loaded by hash
     * @param context script context
     * @param path_hash hashed path, see AddModule
     * @return true if loaded
     */
    bool ModuleLoaded(HContext context, dmhash_t path_hash);


    /**
     * Check if the object at the given index is of the specified user type.
     * @param L lua state
     * @param idx object index
     * @param type user type
     * @return true if the object has the specified type
     */
    bool IsUserType(lua_State* L, int idx, const char* type);

    /**
     * Check if the object at the given index is of the specified user type.
     * This might result in lua errors so it should only be called from within a lua context.
     * @param L lua state
     * @param idx object index
     * @param type user type
     * @param error_message The error message to show if the type doesn't match. Set to null to show a generic type error message.
     * @return the object if it has the specified type, 0 otherwise
     */
    void* CheckUserType(lua_State* L, int idx, const char* type, const char* error_message);

    /**
     * Register a user type along with methods and meta methods.
     * @param L lua state
     * @param name user type name
     * @param methods array of methods
     * @param meta array of meta methods
     */
    void RegisterUserType(lua_State* L, const char* name, const luaL_reg methods[], const luaL_reg meta[]);

    /**
     * This function wraps lua_pcall with the addition of specifying an error handler which produces a backtrace.
     * In the case of an error, the error is logged and popped from the stack.
     * @param L lua state
     * @param nargs number of arguments
     * @param nresult number of results
     * @return error code from pcall
     */
    int PCall(lua_State* L, int nargs, int nresult);

    /**
     * Wraps luaL_loadbuffer but takes dmLuaDDF::LuaSource instead of buffer directly.
     */
    int LuaLoad(lua_State *L, dmLuaDDF::LuaSource* source);

    /**
     * Convert a JSON document to Lua table.
     * @param L lua state
     * @param doc JSON document
     * @param index index of JSON node
     * @return index of next JSON node to handle
     */
    int JsonToLua(lua_State*L, dmJson::Document* doc, int index);

    /** Gets the number of references currently kept
     * @return the total number of references in the game
    */
    int GetLuaRefCount();

    /** Upon engine restart, the reference count should be reset
    */
    void ClearLuaRefCount();

    /** Gets the memory usage by lua (in kilobytes)
    * @param L lua state
    * @return the number of kilobytes lua uses
    */
    uint32_t GetLuaGCCount(lua_State* L);

    struct LuaCallbackInfo;

    /** Register a Lua callback. Stores the current Lua state plus references to the
     * script instance (self) and the callback Expects SetInstance() to have been called
     * prior to using this method.
     * 
     * The allocated data is created on the Lua stack and references are made against the
     * instances own context table.
     * 
     * If the callback is not explicitly deleted with DeleteCallback() the references and
     * data will stay around until the script instance is deleted.
     */
    LuaCallbackInfo* CreateCallback(lua_State* L, int callback_stack_index);

    /** Check if Lua callback is valid.
     */
    bool IsValidCallback(LuaCallbackInfo* cbk);

    /** Deletes the Lua callback
     */
    void DeleteCallback(LuaCallbackInfo* cbk);

    /** A helper function for the user to easily push Lua stack arguments prior to invoking the callback
     */
    typedef void (*LuaCallbackUserFn)(lua_State* L, void* user_context);

    /** Invokes a Lua callback. User can pass a custom function for pushing extra Lua arguments
     * to the stack, prior to the call
     * Returns true on success and false on failure. In case of failure, an error will be logged.
     * 
     * The function takes care of setting up and restoring the current instance.
     */
    bool InvokeCallback(LuaCallbackInfo* cbk, LuaCallbackUserFn fn, void* user_context);

    /**
     * Get an integer value at a specific key in a table.
     * @param L lua state
     * @param table_index Index of table on Lua stack
     * @param key Key string
     * @param default_value Value to return if key is not found
     * @return Integer value at key, or the default value if not found or invalid value type.
     */
    int GetTableIntValue(lua_State* L, int table_index, const char* key, int default_value);

    /**
     * Get an string value at a specific key in a table.
     * @param L lua state
     * @param table_index Index of table on Lua stack
     * @param key Key string
     * @param default_value Value to return if key is not found
     * @return String value at key, or the default value if not found or invalid value type.
     */
    const char* GetTableStringValue(lua_State* L, int table_index, const char* key, const char* default_value);
}


#endif // DM_SCRIPT_H<|MERGE_RESOLUTION|>--- conflicted
+++ resolved
@@ -453,8 +453,6 @@
      */
     bool GetUserData(lua_State* L, uintptr_t* out_user_data, const char* user_type);
 
-<<<<<<< HEAD
-=======
 
     /**
      * Returns an identifier that identifies the current instance set by SetInstance().
@@ -505,7 +503,6 @@
      */
     void FinalizeInstance(HScriptWorld script_world);
 
->>>>>>> daa1890c
     /**
      * Set value by key using the META_GET_INSTANCE_CONTEXT_TABLE_REF meta table function
      * 
@@ -587,8 +584,6 @@
      */
     void ResolveInInstance(lua_State* L, int ref);
 
-<<<<<<< HEAD
-=======
     HContext GetScriptWorldContext(HScriptWorld script_world);
 
     /**
@@ -617,7 +612,6 @@
     */
     void GetScriptWorldContextValue(HScriptWorld script_world);
 
->>>>>>> daa1890c
     dmMessage::Result ResolveURL(lua_State* L, const char* url, dmMessage::URL* out_url, dmMessage::URL* default_url);
 
     /**
