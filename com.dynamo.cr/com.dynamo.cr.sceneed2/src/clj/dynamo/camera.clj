(ns dynamo.camera
  (:require [schema.macros :as sm]
            [schema.core :as s]
            [plumbing.core :refer [defnk]]
            [dynamo.types :as t]
            [dynamo.node :as n]
            [dynamo.ui :as ui]
            [dynamo.geom :as g]
            [dynamo.system :as ds]
            [dynamo.geom :as g]
            [internal.query :as iq])
  (:import [javax.vecmath Point3d Quat4d Matrix4d Vector3d Vector4d AxisAngle4d]
           [org.eclipse.swt SWT]
           [dynamo.types Camera Region AABB]))

(set! *warn-on-reflection* true)

(sm/defn camera-view-matrix :- Matrix4d
  [camera :- Camera]
  (let [pos (Vector3d. (t/position camera))
        m   (Matrix4d.)]
    (.setIdentity m)
    (.set m (t/rotation camera))
    (.transpose m)
    (.transform m pos)
    (.negate pos)
    (.setColumn m 3 (.x pos) (.y pos) (.z pos) 1.0)
    m))

(sm/defn camera-perspective-projection-matrix :- Matrix4d
  [camera :- Camera]
  (let [near   (.z-near camera)
        far    (.z-far camera)
        aspect (.aspect camera)
        fov    (.fov camera)

        ymax (* near (Math/tan (/ (* fov Math/PI) 360.0)))
        ymin (- ymax)
        xmin (* ymin aspect)
        xmax (* ymax aspect)

        x    (/ (* 2.0 near) (- xmax xmin))
        y    (/ (* 2.0 near) (- ymax ymin))
        a    (/ (+ xmin xmax) (- xmax xmin))
        b    (/ (+ ymin ymax) (- ymax ymin))
        c    (/ (- (+     near far)) (- far near))
        d    (/ (- (* 2.0 near far)) (- far near))
        m    (Matrix4d.)]
    (set! (. m m00) x)
    (set! (. m m01) 0.0)
    (set! (. m m02) a)
    (set! (. m m03) 0.0)

    (set! (. m m10) 0.0)
    (set! (. m m11) y)
    (set! (. m m12) b)
    (set! (. m m13) 0.0)

    (set! (. m m20) 0.0)
    (set! (. m m21) 0.0)
    (set! (. m m22) c)
    (set! (. m m23) d)

    (set! (. m m30) 0.0)
    (set! (. m m31) 0.0)
    (set! (. m m32) -1.0)
    (set! (. m m33) 0.0)
    m))

(sm/defn camera-orthographic-projection-matrix :- Matrix4d
  [camera :- Camera]
  (let [near   (.z-near camera)
        far    (.z-far camera)
        right  (/ (.fov camera) 2.0)
        left   (- right)
        bottom (/ left (.aspect camera))
        top    (/ right (.aspect camera))

        m      (Matrix4d.)]
    (set! (. m m00) (/ 2.0 (- right left)))
    (set! (. m m01) 0.0)
    (set! (. m m02) 0.0)
    (set! (. m m03) (/ (- (+ right left)) (- right left)))

    (set! (. m m10) 0.0)
    (set! (. m m11) (/ 2.0 (- top bottom)))
    (set! (. m m12) 0.0)
    (set! (. m m13) (/ (- (+ top bottom)) (- top bottom)))

    (set! (. m m20) 0.0)
    (set! (. m m21) 0.0)
    (set! (. m m22) (/ -2.0 (- far near)))
    (set! (. m m23) (/ (- (+ far near) (- far near))))

    (set! (. m m30) 0.0)
    (set! (. m m31) 0.0)
    (set! (. m m32) 0.0)
    (set! (. m m33) 1.0)
    m))

(sm/defn camera-projection-matrix :- Matrix4d
  [camera :- Camera]
  (case (:type camera)
    :perspective  (camera-perspective-projection-matrix camera)
    :orthographic (camera-orthographic-projection-matrix camera)))



(sm/defn make-camera :- Camera
  ([] (make-camera :perspective))
  ([t :- (s/enum :perspective :orthographic)]
    (let [distance 10000.0
          position (doto (Point3d.) (.set 0.0 0.0 1.0) (.scale distance))
          rotation (doto (Quat4d.)   (.set 0.0 0.0 0.0 1.0))]
      (t/->Camera t position rotation 1 2000 1 30 (Vector4d. 0 0 0 1.0) (t/->Region 0 0 0 0)))))

(sm/defn set-orthographic :- Camera
  [camera :- Camera fov :- s/Num aspect :- s/Num z-near :- s/Num z-far :- s/Num]
  (assoc camera
         :fov fov
         :aspect aspect
         :z-near z-near
         :z-far z-far))

(sm/defn camera-rotate :- Camera
  [camera :- Camera q :- Quat4d]
  (assoc camera :rotation (.mul (t/rotation camera) (doto (Quat4d. q) (.normalize)))))

(sm/defn camera-move :- Camera
  [camera :- Camera x :- s/Num y :- s/Num z :- s/Num]
  (let [p (t/position camera)]
    (set! (. p x) (+ x (. p x)))
    (set! (. p y) (+ y (. p y)))
    (set! (. p z) (+ z (. p z)))
    camera))

(sm/defn camera-set-position :- Camera
  [camera :- Camera x :- s/Num y :- s/Num z :- s/Num]
  (let [p (t/position camera)]
    (set! (. p x) x)
    (set! (. p y) y)
    (set! (. p z) z)
    camera))

(sm/defn camera-set-center :- Camera
  [camera :- Camera bounds :- AABB]
  (let [center (g/aabb-center bounds)
        view-matrix (camera-view-matrix camera)]
    (.transform view-matrix center)
    (set! (. center z) 0)
    (.transform ^Matrix4d (g/invert view-matrix) center)
    (camera-set-position camera (.x center) (.y center) (.z center))))

(sm/defn camera-project :- Point3d
  "Returns a point in device space (i.e., corresponding to pixels on screen)
   that the given point projects onto. The input point should be in world space."
  [camera :- Camera region :- Region point :- Point3d]
  (let [proj  (camera-projection-matrix camera)
        model (camera-view-matrix camera)
        in    (Vector4d. (.x point) (.y point) (.z point) 1.0)
        out   (Vector4d.)]
    (.transform model in out)
    (.transform proj out in)

    (assert (not= 0.0 (.w in)))
    (let [w (.w in)
          x (/ (.x in) w)
          y (/ (.y in) w)
          z (/ (.z in) w)

          rx (+ (.left region) (/ (* (+ 1 x) (.right  region)) 2))
          ry (+ (.top  region) (/ (* (+ 1 y) (.bottom region)) 2))
          rz (/ (+ 1 z) 2)

          device-y (- (.bottom region) (.top region) ry 1)]
      (Point3d. rx device-y rz))))

(defmacro scale-to-doubleunit [x x-min x-max]
  `(- (/ (* (- ~x ~x-min) 2) ~x-max) 1.0))

(defmacro normalize-vector [v]
  `(do
     (if (= (.w ~v) 0.0) (throw (ArithmeticException.)))
     (Vector4d. (/ (.x ~v) (.w ~v))
                (/ (.y ~v) (.w ~v))
                (/ (.z ~v) (.w ~v))
                1.0)))

(sm/defn camera-unproject :- Vector4d
  [camera :- Camera win-x :- s/Num win-y :- s/Num win-z :- s/Num]
  (let [viewport (t/viewport camera)
        win-y    (- (.bottom viewport) (.top viewport) win-y 1.0)
        in       (Vector4d. (scale-to-doubleunit win-x (.left viewport) (.right viewport))
                            (scale-to-doubleunit win-y (.top viewport)  (.bottom viewport))
                            (- (* 2 win-z) 1.0)
                            1.0)
        proj     (camera-projection-matrix camera)
        model    (camera-view-matrix camera)
        a        (Matrix4d.)
        out      (Vector4d.)]
    (.mul a proj model)
    (.invert a)
    (.transform a in out)

    (normalize-vector out)))

(sm/defn viewproj-frustum-planes :- [Vector4d]
  [camera :- Camera]
  (let [view-proj   (doto (camera-projection-matrix camera)
                      (.mul (camera-view-matrix camera)))
        persp-vec   (let [x (Vector4d.)] (.getRow view-proj 3 x) x)
        rows        (mapcat #(repeat 2 %) (range 3))
        scales      (take 6 (cycle [-1 1]))]
    (map (fn [row scale]
           (let [temp ^Vector4d (Vector4d.)]
             (.getRow view-proj ^int row temp)
             (.scale  temp scale)
             (.add    temp persp-vec)
             temp))
         rows scales)))

<<<<<<< HEAD
(n/defnode CameraNode
  (property camera {:schema Camera}))

=======
>>>>>>> ed5be853
(defn dolly
  [camera delta]
  (update-in camera [:fov]
             (fn [fov]
               (max 0.01 (+ (or fov 0) (* (or fov 1) delta))))))

(defn track
  [camera last-x last-y evt-x evt-y]
  (let [focus ^Vector4d (:focus-point camera)
        point (camera-project camera (:viewport camera) (Point3d. (.x focus) (.y focus) (.z focus)))
        world (camera-unproject camera evt-x evt-y (.z point))
        delta (camera-unproject camera last-x last-y (.z point))]
    (.sub delta world)
    (assoc (camera-move camera (.x delta) (.y delta) (.z delta))
           :focus-point (doto focus (.add delta)))))

(defn tumble
  [^Camera camera last-x last-y evt-x evt-y]
  (let [rate 0.005
        dx (- last-x evt-x)
        dy (- last-y evt-y)
        focus ^Vector4d (:focus-point camera)
        delta ^Vector4d (doto (Vector4d. ^Point3d (:position camera))
                          (.sub focus))
        q-delta ^Quat4d (doto (Quat4d.)
                          (.set delta))
        r ^Quat4d (Quat4d. ^Quat4d (:rotation camera))
        inv-r ^Quat4d (doto (Quat4d. r)
                     (.conjugate))
        m ^Matrix4d (doto (Matrix4d.)
                    (.setIdentity)
                    (.set r)
                    (.transpose))
        q2 ^Quat4d (doto (Quat4d.)
                     (.set (AxisAngle4d. 1.0  0.0  0.0 (* dy rate))))
        y-axis ^Vector4d (doto (Vector4d.))
        q1 ^Quat4d (doto (Quat4d.))]
    (.mul q-delta inv-r q-delta)
    (.mul q-delta r)
    (.getColumn m 1 y-axis)
    (.set q1 (AxisAngle4d. (.x y-axis) (.y y-axis) (.z y-axis) (* dx rate)))
    (.mul q1 q2)
    (.normalize q1)
    (.mul r q1)
    ; rotation is now in r
    (.conjugate inv-r r)

    (.mul q-delta r q-delta)
    (.mul q-delta inv-r)
    (.set delta q-delta)
    (.add delta focus)
    ; position is now in delta
    (assoc camera
           :position (Point3d. (.x delta) (.y delta) (.z delta))
           :rotation r)))

(def ^:private button-interpretation
  {[:one-button 1 SWT/ALT]                   :tumble
   [:one-button 1 (bit-or SWT/ALT SWT/CTRL)] :track
   [:one-button 1 SWT/CTRL]                  :dolly
   [:three-button 1 SWT/ALT]                 :tumble
   [:three-button 2 SWT/ALT]                 :track
   [:three-button 3 SWT/ALT]                 :dolly})

(defn camera-movement
  ([event]
    (camera-movement (ui/mouse-type) (:button event) (:state-mask event)))
  ([mouse-type button mods]
    (button-interpretation [mouse-type button mods] :idle)))


(sm/defn camera-fov-from-aabb :- s/Num
  [camera :- Camera ^AABB aabb :- AABB]
  (assert camera "no camera?")
  (assert aabb   "no aabb?")
  (let [^Region viewport (:viewport camera)
        min-proj    (camera-project camera viewport (.. aabb min))
        max-proj    (camera-project camera viewport (.. aabb max))
        proj-width  (Math/abs (- (.x max-proj) (.x min-proj)))
        proj-height (Math/abs (- (.y max-proj) (.y min-proj)))
        factor-x    (Math/abs (/ proj-width  (- (.right viewport) (.left viewport))))
        factor-y    (Math/abs (/ proj-height (- (.top viewport) (.bottom viewport))))
        factor-y    (* factor-y (:aspect camera))
        fov-x-prim  (* factor-x (:fov camera))
        fov-y-prim  (* factor-y (:fov camera))
        y-aspect    (/ fov-y-prim (:aspect camera))]
    (* 1.1 (Math/max y-aspect fov-x-prim))))

(sm/defn camera-orthographic-frame-aabb :- Camera
  [camera :- Camera ^AABB aabb :- AABB]
  (assert (= :orthographic (:type camera)))
  (-> camera
    (set-orthographic (camera-fov-from-aabb camera aabb) (:aspect camera) (:z-near camera) (:z-far camera))
    (camera-set-center aabb)))

(defnk emit-camera [camera] camera)

(n/defnode CameraController
  (property camera {:schema Camera})
  (output   camera Camera emit-camera)

  (property movement {:schema s/Any :default :idle})

  (on :mouse-down
    (ds/set-property self
       :last-x (:x event)
       :last-y (:y event)
       :movement (camera-movement event)))

  (on :mouse-move
    (when (not (= :idle (:movement self)))
      (let [{:keys [x y]} event]
       (case (:movement self)
         :dolly  (ds/update-property self :camera dolly (* -0.002 (- y (:last-y self))))
         :track  (ds/update-property self :camera track (:last-x self) (:last-y self) x y)
         :tumble (ds/update-property self :camera tumble (:last-x self) (:last-y self) x y)
         nil)
       (ds/set-property self
         :last-x x
         :last-y y))))

  (on :mouse-up
    (ds/set-property self
      :last-x nil
      :last-y nil
      :movement :idle))

  (on :mouse-wheel
    (ds/update-property self :camera dolly (* -0.02 (:count event)))))<|MERGE_RESOLUTION|>--- conflicted
+++ resolved
@@ -219,12 +219,6 @@
              temp))
          rows scales)))
 
-<<<<<<< HEAD
-(n/defnode CameraNode
-  (property camera {:schema Camera}))
-
-=======
->>>>>>> ed5be853
 (defn dolly
   [camera delta]
   (update-in camera [:fov]
@@ -320,11 +314,8 @@
     (set-orthographic (camera-fov-from-aabb camera aabb) (:aspect camera) (:z-near camera) (:z-far camera))
     (camera-set-center aabb)))
 
-(defnk emit-camera [camera] camera)
-
 (n/defnode CameraController
   (property camera {:schema Camera})
-  (output   camera Camera emit-camera)
 
   (property movement {:schema s/Any :default :idle})
 
