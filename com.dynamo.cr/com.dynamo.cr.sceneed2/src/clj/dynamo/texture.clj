(ns dynamo.texture
  (:require [dynamo.types :refer :all]
            [dynamo.condition :refer :all]
            [dynamo.image :refer :all]
            [dynamo.node :refer [defnode]]
            [internal.texture.pack-max-rects :refer [max-rects-packing]]
            [internal.texture.engine :refer [texture-engine-format-generate]]
            [schema.core :as s]
            [schema.macros :as sm]
            [plumbing.core :refer [defnk]])
  (:import [java.awt.image BufferedImage]
           [dynamo.types Rect Image TextureSet EngineFormatTexture]))

(set! *warn-on-reflection* true)

(defnk animation-frames [this g])

(sm/defn blank-textureset :- TextureSet
  ([]
    (blank-textureset 64 64 1 0.78 0))
  ([w :- s/Num h :- s/Num r :- Float g :- Float b :- Float]
    (let [rct   (rect 0 0 w h)
          img (flood (blank-image w h) r g b)]
      (TextureSet. rct img [rct] [rct] []))))


(defnode AnimationBehavior
  (input images [Image])

  (property fps             (non-negative-integer :default 30))
  (property flip-horizontal (bool))
  (property flip-vertical   (bool))
  (property playback        (as-schema AnimationPlayback))

  (output frames s/Any animation-frames))

(sm/defn make-empty-textureset :- TextureSet
  []
  (TextureSet. (rect 0 0 16 16) (blank-image 16 16) [] [] []))

(sm/defn pack-textures :- TextureSet
  [margin    :- (s/maybe s/Int)
   extrusion :- (s/maybe s/Int)
   sources   :- [Image]]
  (if (empty? sources)
<<<<<<< HEAD
    (signal :empty-source-list)
=======
    (make-empty-textureset)
>>>>>>> 81576f06
    (let [extrusion     (max 0 (or extrusion 0))
          margin        (max 0 (or margin 0))
          sources       (map (partial extrude-borders extrusion) sources)
          textureset    (max-rects-packing margin (map image-bounds sources))
          texture-image (composite (blank-image (:aabb textureset)) (:coords textureset) sources)]
      (assoc textureset :packed-image texture-image))))

(sm/defn ->engine-format :- EngineFormatTexture
  [original :- BufferedImage]
  (texture-engine-format-generate original))

(doseq [[v doc]
       {*ns*
        "Schema, behavior, and type information related to textures."

        #'animation-frames
        "Returns the frames of the animation."

        #'pack-textures
        "Returns a TextureSet. Margin and extrusion is applied, then the sources are packed.
         \n\nSignals :empty-source-list if the list of sources is empty."

        #'blank-textureset
        "Create a blank TextureSet with the specified width w, height h, and color values (r g b). Color values should be between 0 and 1.0."
        }]
  (alter-meta! v assoc :doc doc))<|MERGE_RESOLUTION|>--- conflicted
+++ resolved
@@ -43,11 +43,7 @@
    extrusion :- (s/maybe s/Int)
    sources   :- [Image]]
   (if (empty? sources)
-<<<<<<< HEAD
     (signal :empty-source-list)
-=======
-    (make-empty-textureset)
->>>>>>> 81576f06
     (let [extrusion     (max 0 (or extrusion 0))
           margin        (max 0 (or margin 0))
           sources       (map (partial extrude-borders extrusion) sources)
