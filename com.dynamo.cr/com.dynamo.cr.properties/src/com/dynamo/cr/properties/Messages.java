--- conflicted
+++ resolved
@@ -13,11 +13,8 @@
     public static String RangeValidator_OUTSIDE_RANGE;
     public static String ResourceValidator_NOT_FOUND;
     public static String GreaterThanZero_OUTSIDE_RANGE;
-<<<<<<< HEAD
     public static String GreaterEqualThanZero_OUTSIDE_RANGE = null;
-=======
     public static String NotZero_OUTSIDE_RANGE;
->>>>>>> 7846f547
 
     static {
         // initialize resource bundle
