--- conflicted
+++ resolved
@@ -40,11 +40,7 @@
 
 update_frequency.type = integer
 update_frequency.help = frame update frequency. If Vsync checked, snaps to the closest matching swap interval for the set frame cap. Otherwise uses timers to respect the set value, 0 means no cap. For deprecated 'variable_dt' behavior, set to 0 and uncheck 'Vsync'
-<<<<<<< HEAD
-update_frequency.default = 60
-=======
 update_frequency.default = 0
->>>>>>> 96764059
 
 vsync.type = bool
 vsync.help = Vertical sync, rely on hardware vsync for frame timing. Can be overridden depending on graphics driver and platform specifics. For deprecated 'variable_dt' behavior, uncheck this setting and set frame cap 0
