--- conflicted
+++ resolved
@@ -37,15 +37,12 @@
           <entry key="editor.handler/defhandler" value="-1" />
           <entry key="editor.handler/register-dynamic!" value="-1" />
           <entry key="editor.handler/register-menu!" value="-1" />
-<<<<<<< HEAD
+          <entry key="editor.lsp.async/with-auto-evaluation-context" value="-1" />
           <entry key="editor.protobuf/assign" value="1" />
           <entry key="editor.protobuf/assign-repeated" value="1" />
           <entry key="editor.protobuf/make-map" value="1" />
           <entry key="editor.protobuf/make-map-with-defaults" value="1" />
           <entry key="editor.protobuf/make-map-without-defaults" value="1" />
-=======
-          <entry key="editor.lsp.async/with-auto-evaluation-context" value="-1" />
->>>>>>> adf31f50
           <entry key="editor.resource-io/with-error-translation" value="-1" />
           <entry key="editor.resource-node/register-ddf-resource-type" value="-1" />
           <entry key="editor.resource-node/register-settings-resource-type" value="-1" />
