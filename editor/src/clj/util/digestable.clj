;; Copyright 2020-2024 The Defold Foundation
;; Copyright 2014-2020 King
;; Copyright 2009-2014 Ragnar Svensson, Christian Murray
;; Licensed under the Defold License version 1.0 (the "License"); you may not use
;; this file except in compliance with the License.
;; 
;; You may obtain a copy of the License, together with FAQs at
;; https://www.defold.com/license
;; 
;; Unless required by applicable law or agreed to in writing, software distributed
;; under the License is distributed on an "AS IS" BASIS, WITHOUT WARRANTIES OR
;; CONDITIONS OF ANY KIND, either express or implied. See the License for the
;; specific language governing permissions and limitations under the License.

(ns util.digestable
  (:require [clojure.string :as string]
            [dynamo.graph :as g]
            [editor.math :as math]
            [editor.resource :as resource]
            [editor.workspace]
            [util.digest :as digest])
  (:import [clojure.lang Named]
           [com.defold.util IDigestable]
           [java.io OutputStreamWriter Writer]))

(set! *warn-on-reflection* true)
(set! *unchecked-math* :warn-on-boxed)

(defprotocol Digestable
  (digest! [value writer opts]))

(defn- named? [value]
  (or (instance? Named value)
      (string? value)))

(defn- ignored-key? [value]
  (and (instance? Named value)
       (= "digest-ignored" (namespace value))))

(defn- node-id-key? [value]
  (and (named? value)
       (string/ends-with? (name value) "node-id")))

(defn node-id-entry? [key value]
  (and (g/node-id? value)
       (node-id-key? key)))

(defn- persistent-node-id-value [node-id opts]
  (if-some [persistent-value (get (:node-id->persistent-value opts) node-id)]
    persistent-value
    (throw (ex-info "Unable to convert node-id to persistent value in digestable. Use :digest-ignored namespace prefix on key or provide :node-id->persistent-value in opts."
                    {:node-id node-id
                     :node-id->persistent-value (:node-id->persistent-value opts)}))))

(defn fn->symbol [fn]
  (let [class-name (.getName (class fn))]
    (if (re-find #"__\d+$" class-name)
      (throw (ex-info (str "Lambda function in digestable: " class-name)
                      {:fn class-name}))
      (let [[namespace name more] (string/split class-name #"\$")]
        (assert (empty? more))
        (symbol (string/replace namespace \_ \-)
                (string/replace name \_ \-))))))

(defn- augment-throwable-with-path [throwable digestable path-token]
  (let [ex-data (ex-data throwable)]
    (if (= ::digest-error (:ex-type ex-data))
      (ex-info (ex-message throwable)
               (-> ex-data
                   (update :path conj path-token)
                   (assoc :digestable digestable))
               (ex-cause throwable))
      (ex-info "Digest process ran into an error."
               {:ex-type ::digest-error
                :path (list path-token)
                :digestable digestable}
               throwable))))

(defn- digest-raw! [^String value ^Writer writer]
  (.write writer value))

<<<<<<< HEAD
(defn- digest-sequence! [^String begin sequence ^String end ^Writer writer opts]
  (let [last-index (dec (count sequence))]
    (digest-raw! begin writer)
    (reduce (fn digest-element! [^long index value]
              (try
                (digest! value writer opts)
                (when (< index last-index)
                  (digest-raw! ", " writer))
                (inc index)
                (catch Throwable error
                  (throw (augment-throwable-with-path error sequence index)))))
            0
            sequence)
    (digest-raw! end writer)))

(defn- digest-tagged! [tag-sym value writer opts]
  (digest-raw! "#dg/" writer)
  (digest-raw! (name tag-sym) writer)
  (digest-raw! " " writer)
  (digest! value writer opts))

(def ^"[C" hex-chars (.toCharArray "0123456789abcdef"))
=======
(defn- digest-sequence! [^String begin digest-entry! ^String end sequence ^Writer writer]
  (digest-raw! begin writer)
  (when-some [sequence (seq sequence)]
    (loop [sequence sequence]
      (digest-entry! (first sequence) writer)
      (when-some [remaining (next sequence)]
        (digest-raw! ", " writer)
        (recur remaining))))
  (digest-raw! end writer))

(defn- digest-header! [^String type-name writer]
  (digest-raw! "#dg/" writer)
  (digest-raw! type-name writer)
  (digest-raw! " " writer))

(defn- digest-tagged! [tag-sym value writer]
  {:pre [(symbol? tag-sym)]}
  (digest-header! (name tag-sym) writer)
  (digest! value writer))

(defn- digest-resource! [resource writer]
  (let [tag-sym (symbol (.getSimpleName (class resource)))]
    (digest-tagged! tag-sym (resource/resource-hash resource) writer)))

(defn- digest-map-entry! [[key value] ^Writer writer]
  (when-not (ignored-key? key)
    (digest! key writer)
    (digest-raw! " " writer)
    (if (node-id-entry? key value)
      (digest-tagged! 'Node (node-id-data-representation value) writer)
      (digest! value writer))))
>>>>>>> abdb39b0

(defn- digest-tagged-bytes! [tag-sym ^bytes value ^Writer writer]
  (digest-raw! "#dg/" writer)
  (digest-raw! (name tag-sym) writer)
  (digest-raw! " 0x" writer)
  (let [length (alength value)]
    (if (zero? length)
      (digest-raw! "0" writer) ; Empty = 0x0, Array with single zero element = 0x00 since we write two chars for every byte.
      (loop [index 0]
        (when (< index length)
          (let [signed-byte (aget value index)
                high-char-index (unsigned-bit-shift-right (bit-and signed-byte 0xff) 4)
                low-char-index (bit-and signed-byte 0x0f)]
            (.write writer hex-chars high-char-index 1)
            (.write writer hex-chars low-char-index 1))
          (recur (unchecked-inc-int index)))))))

(defn- digest-resource! [resource writer opts]
  (let [tag-sym (symbol (.getSimpleName (class resource)))]
    (digest-tagged! tag-sym (resource/resource-hash resource) writer opts)))

(defn- to-sorted-map [map]
  {:pre [(map? map)]}
  (if (or (sorted? map)
          (< (count map) 2))
    map
    (into (sorted-map)
          map)))

(defn- digest-map! [coll writer opts]
  (let [sorted-map (to-sorted-map coll)
        last-index (dec (count sorted-map))]
    (digest-raw! "{" writer)
    (reduce-kv (fn digest-map-entry! [^long index key value]
                 (if (ignored-key? key)
                   index
                   (try
                     (digest! key writer opts)
                     (digest-raw! " " writer)
                     (if (node-id-entry? key value)
                       (digest-tagged! 'Node (persistent-node-id-value value opts) writer opts)
                       (digest! value writer opts))
                     (when (< index last-index)
                       (digest-raw! ", " writer))
                     (inc index)
                     (catch Throwable error
                       (throw (augment-throwable-with-path error coll key))))))
               0
               sorted-map)
    (digest-raw! "}" writer)))

(defn- to-sorted-set [set]
  {:pre [(set? set)]}
  (if (or (sorted? set)
          (< (count set) 2))
    set
    (into (sorted-set)
          set)))

(defn- digest-set! [coll writer opts]
  (let [sorted-set (to-sorted-set coll)]
    (digest-sequence! "#{" sorted-set "}" writer opts)))

(let [simple-digestable-impl {:digest! (fn digest-simple-value! [value writer _opts]
                                         (print-method value writer))}
      simple-digestable-classes [nil
                                 Boolean
                                 CharSequence
                                 Named
                                 Number]]
  (doseq [class simple-digestable-classes]
    (extend class Digestable simple-digestable-impl)))

(extend (Class/forName "[B") Digestable
  {:digest! (fn digest-byte-array! [value writer _opts]
              (digest-tagged-bytes! 'Bytes value writer))})

(extend-protocol Digestable
  com.google.protobuf.ByteString
  (digest! [value writer _opts]
    (digest-tagged-bytes! 'ByteString (.toByteArray value) writer))

  java.net.URI
  (digest! [value writer opts]
    (digest-tagged! 'URI (str value) writer opts))

  javax.vecmath.Matrix4d
  (digest! [value writer opts]
    (digest-tagged! 'Matrix4d (math/vecmath->clj value) writer opts))

  clojure.lang.AFunction
  (digest! [value writer opts]
    (digest-tagged! 'Function (fn->symbol value) writer opts))

  clojure.lang.IPersistentSet
  (digest! [value writer opts]
    (digest-set! value writer opts))

  java.util.Map
  (digest! [value writer opts]
    (if (satisfies? resource/Resource value)
      (digest-resource! value writer opts)
      (digest-map! value writer opts)))

  java.util.List
  (digest! [value writer opts]
    (digest-sequence! "[" value "]" writer opts))

  Class
<<<<<<< HEAD
  (digest! [value writer opts]
    (digest-tagged! 'Class (symbol (.getName value)) writer opts)))
=======
  (digest! [value writer]
    (digest-tagged! 'Class (symbol (.getName value)) writer))

  IDigestable
  (digest! [value writer]
    (digest-header! (.getName (class value)) writer)
    (.digest value writer))

  Object
  (digest! [value _writer]
    (throw (ex-info (str "Encountered undigestable value: " value)
                    {:value value}))))
>>>>>>> abdb39b0

(defn sha1-hash
  (^String [object]
   (sha1-hash object nil))
  (^String [object opts]
   (with-open [digest-output-stream (digest/make-digest-output-stream "SHA-1")
               writer (OutputStreamWriter. digest-output-stream)]
     (digest! object writer opts)
     (.flush writer)
     (digest/completed-stream->hex digest-output-stream))))

(def sha1-hash? digest/sha1-hex?)<|MERGE_RESOLUTION|>--- conflicted
+++ resolved
@@ -79,7 +79,6 @@
 (defn- digest-raw! [^String value ^Writer writer]
   (.write writer value))
 
-<<<<<<< HEAD
 (defn- digest-sequence! [^String begin sequence ^String end ^Writer writer opts]
   (let [last-index (dec (count sequence))]
     (digest-raw! begin writer)
@@ -95,46 +94,17 @@
             sequence)
     (digest-raw! end writer)))
 
-(defn- digest-tagged! [tag-sym value writer opts]
-  (digest-raw! "#dg/" writer)
-  (digest-raw! (name tag-sym) writer)
-  (digest-raw! " " writer)
-  (digest! value writer opts))
-
-(def ^"[C" hex-chars (.toCharArray "0123456789abcdef"))
-=======
-(defn- digest-sequence! [^String begin digest-entry! ^String end sequence ^Writer writer]
-  (digest-raw! begin writer)
-  (when-some [sequence (seq sequence)]
-    (loop [sequence sequence]
-      (digest-entry! (first sequence) writer)
-      (when-some [remaining (next sequence)]
-        (digest-raw! ", " writer)
-        (recur remaining))))
-  (digest-raw! end writer))
-
 (defn- digest-header! [^String type-name writer]
   (digest-raw! "#dg/" writer)
   (digest-raw! type-name writer)
   (digest-raw! " " writer))
 
-(defn- digest-tagged! [tag-sym value writer]
+(defn- digest-tagged! [tag-sym value writer opts]
   {:pre [(symbol? tag-sym)]}
   (digest-header! (name tag-sym) writer)
-  (digest! value writer))
-
-(defn- digest-resource! [resource writer]
-  (let [tag-sym (symbol (.getSimpleName (class resource)))]
-    (digest-tagged! tag-sym (resource/resource-hash resource) writer)))
-
-(defn- digest-map-entry! [[key value] ^Writer writer]
-  (when-not (ignored-key? key)
-    (digest! key writer)
-    (digest-raw! " " writer)
-    (if (node-id-entry? key value)
-      (digest-tagged! 'Node (node-id-data-representation value) writer)
-      (digest! value writer))))
->>>>>>> abdb39b0
+  (digest! value writer opts))
+
+(def ^"[C" hex-chars (.toCharArray "0123456789abcdef"))
 
 (defn- digest-tagged-bytes! [tag-sym ^bytes value ^Writer writer]
   (digest-raw! "#dg/" writer)
@@ -244,23 +214,18 @@
     (digest-sequence! "[" value "]" writer opts))
 
   Class
-<<<<<<< HEAD
-  (digest! [value writer opts]
-    (digest-tagged! 'Class (symbol (.getName value)) writer opts)))
-=======
-  (digest! [value writer]
-    (digest-tagged! 'Class (symbol (.getName value)) writer))
+  (digest! [value writer opts]
+    (digest-tagged! 'Class (symbol (.getName value)) writer opts))
 
   IDigestable
-  (digest! [value writer]
+  (digest! [value writer _opts]
     (digest-header! (.getName (class value)) writer)
     (.digest value writer))
 
   Object
-  (digest! [value _writer]
+  (digest! [value _writer _opts]
     (throw (ex-info (str "Encountered undigestable value: " value)
                     {:value value}))))
->>>>>>> abdb39b0
 
 (defn sha1-hash
   (^String [object]
