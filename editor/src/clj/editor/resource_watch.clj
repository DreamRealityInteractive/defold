(ns editor.resource-watch
  (:require [clojure.java.io :as io]
            [clojure.string :as str]
            [editor.game-project-core :as game-project-core]
            [editor.library :as library]
            [editor.resource :as resource]
            [dynamo.graph :as g])
  (:import [java.io File]
           [editor.resource Resource FileResource ZipResource]))

(set! *warn-on-reflection* true)

(defn- resource-root-dir [resource]
  (when-let [path-splits (seq (rest (str/split (resource/proj-path resource) #"/")))] ; skip initial ""
    (if (= (count path-splits) 1)
      (when (= (resource/source-type resource) :folder)
        (first path-splits))
      (first path-splits))))

(defn parse-include-dirs [include-string]
  (filter (comp not str/blank?) (str/split include-string  #"[,\s]")))

(defn- extract-game-project-include-dirs [reader]
  (let [settings (game-project-core/parse-settings reader)]
    (parse-include-dirs (str (game-project-core/get-setting settings ["library" "include_dirs"])))))

(defn- make-library-zip-tree [workspace file]
  (let [zip-resources (resource/make-zip-tree workspace file)
        flat-zip-resources (resource/resource-list-seq zip-resources)
        game-project-resource (first (filter (fn [resource] (= "game.project" (resource/resource-name resource))) flat-zip-resources))]
    (when game-project-resource
      (let [include-dirs (set (extract-game-project-include-dirs (io/reader game-project-resource)))]
        (filter #(include-dirs (resource-root-dir %)) zip-resources)))))

(defn- make-library-snapshot [workspace lib-state]
  (let [file ^File (:file lib-state)
        tag (:tag lib-state)
        version (if-not (str/blank? tag) tag (str (.lastModified file)))
        resources (make-library-zip-tree workspace file)
        flat-resources (resource/resource-list-seq resources)]
    {:resources resources
     :status-map (into {} (map (juxt resource/proj-path (constantly {:version version :source :library :library (:url lib-state)})) flat-resources))}))

(defn- make-library-snapshots [workspace project-directory library-urls]
  (let [lib-states (filter :file (library/current-library-state project-directory library-urls))]
    (map (partial make-library-snapshot workspace) lib-states)))

(defn- make-builtins-snapshot [workspace]
  (let [resources (resource/make-zip-tree workspace (io/resource "builtins.zip"))
        flat-resources (resource/resource-list-seq resources)]
    {:resources resources
     :status-map (into {} (map (juxt resource/proj-path (constantly {:version :constant :source :builtins})) flat-resources))}))

(defn- file-resource-filter [^File f]
  (let [name (.getName f)]
    (not (or (= name "build") ; dont look in build/
             (= name "builtins") ; ?
             (= (subs name 0 1) "."))))) ; dont look at dot-files (covers .internal/lib)

(defn- make-file-tree [workspace ^File root]
  (let [children (if (.isFile root) [] (mapv #(make-file-tree workspace %) (filter file-resource-filter (.listFiles root))))]
<<<<<<< HEAD
    (FileResource. workspace root children)))
=======
    (resource/FileResource. workspace (g/node-value workspace :root) root children)))
>>>>>>> 6c297d88

(defn- file-resource-status-map-entry [r]
  [(resource/proj-path r)
   {:version (str (.lastModified ^File (:file r)))
    :source :directory}])

(defn- make-directory-snapshot [workspace ^File root]
  (assert (.isDirectory root))
  (let [resources (resource/children (make-file-tree workspace root))
        flat-resources (resource/resource-list-seq resources)]
    {:resources resources
     :status-map (into {} (map file-resource-status-map-entry flat-resources))}))

(defn- resource-paths [snapshot]
  (set (keys (:status-map snapshot))))

(defn empty-snapshot []
  {:resources nil
   :status-map nil
   :errors nil})

(defn- combine-snapshots [snapshots]
  (reduce
   (fn [result snapshot]
     (if-let [collisions (seq (clojure.set/intersection (resource-paths result) (resource-paths snapshot)))]
       (update result :errors conj {:collisions (select-keys (:status-map snapshot) collisions)})
       (-> result
           (update :resources concat (:resources snapshot))
           (update :status-map merge (:status-map snapshot)))))
   (empty-snapshot)
   snapshots))

(defn make-snapshot [workspace project-directory library-urls]
  (let [builtins-snapshot (make-builtins-snapshot workspace)
        fs-snapshot (make-directory-snapshot workspace project-directory)
        library-snapshots (make-library-snapshots workspace project-directory library-urls)]
    (combine-snapshots (list* builtins-snapshot fs-snapshot library-snapshots))))

(defn make-resource-map [snapshot]
  (into {} (map (juxt resource/proj-path identity) (resource/resource-list-seq (:resources snapshot)))))

(defn- resource-version [snapshot path]
  (get-in snapshot [:status-map path :version]))

(defn diff [old-snapshot new-snapshot]
  (let [old-map (make-resource-map old-snapshot)
        new-map (make-resource-map new-snapshot)
        old-paths (set (keys old-map))
        new-paths (set (keys new-map))
        common-paths (clojure.set/intersection new-paths old-paths)
        added-paths (clojure.set/difference new-paths old-paths)
        removed-paths (clojure.set/difference old-paths new-paths)
        changed-paths (filter #(not= (resource-version old-snapshot %) (resource-version new-snapshot %)) common-paths)]
    {:added (map new-map added-paths)
     :removed (map old-map removed-paths)
     :changed (map new-map changed-paths)}))

(defn empty-diff? [diff]
  (not (or (seq (:added diff))
           (seq (:removed diff))
           (seq (:changed diff)))))<|MERGE_RESOLUTION|>--- conflicted
+++ resolved
@@ -59,11 +59,7 @@
 
 (defn- make-file-tree [workspace ^File root]
   (let [children (if (.isFile root) [] (mapv #(make-file-tree workspace %) (filter file-resource-filter (.listFiles root))))]
-<<<<<<< HEAD
-    (FileResource. workspace root children)))
-=======
-    (resource/FileResource. workspace (g/node-value workspace :root) root children)))
->>>>>>> 6c297d88
+    (FileResource. workspace (g/node-value workspace :root) root children)))
 
 (defn- file-resource-status-map-entry [r]
   [(resource/proj-path r)
