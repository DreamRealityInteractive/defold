--- conflicted
+++ resolved
@@ -64,7 +64,6 @@
         {resources :tree crc :crc} (load-library-zip workspace file)]
     {:resources resources
      :status-map (into {}
-<<<<<<< HEAD
                        (comp resource/xform-recursive-resources
                              (map (fn [resource]
                                     (let [proj-path (resource/proj-path resource)
@@ -74,13 +73,6 @@
                                              :source :library
                                              :library uri-string})))))
                        resources)}))
-=======
-                       (map (fn [resource]
-                              (let [path (resource/proj-path resource)
-                                    version (str zip-file-version ":" (crc path))]
-                                [path {:version version :source :library :library uri-string}])))
-                       flat-resources)}))
->>>>>>> abdb39b0
 
 (defn- update-library-snapshot-cache
   [library-snapshot-cache workspace lib-states]
@@ -109,7 +101,6 @@
         builtins-zip-file (io/file unpack-path "builtins" "builtins.zip")
         resources (:tree (resource/load-zip-resources workspace builtins-zip-file))]
     {:resources resources
-<<<<<<< HEAD
      :status-map (into {}
                        (comp resource/xform-recursive-resources
                              (map (fn [resource]
@@ -119,9 +110,6 @@
                        resources)}))
 
 (def make-builtins-snapshot (fn/memoize make-builtins-snapshot-raw))
-=======
-     :status-map (into {} (map (juxt resource/proj-path (constantly {:version :constant :source :builtins}))) flat-resources)}))
->>>>>>> abdb39b0
 
 (def reserved-proj-paths #{"/builtins" "/build" "/.internal" "/.git"})
 
@@ -194,29 +182,14 @@
 
 (defn- combine-snapshots [snapshots]
   (reduce
-<<<<<<< HEAD
     (fn [result snapshot]
-      (let [collisions (into {}
-                             (filter (comp (:status-map result) key))
-                             (:status-map snapshot))]
-        (if (coll/empty? collisions)
-          (-> result
-              (update :resources into (:resources snapshot))
-              (update :status-map into (:status-map snapshot)))
-          (update result :errors conj {:type :collision
-                                       :collisions collisions}))))
+      (if-let [collisions (not-empty (map-intersection (:status-map result) (:status-map snapshot)))]
+        (update result :errors conj {:type :collision :collisions (select-keys (:status-map snapshot) collisions)})
+        (-> result
+            (update :resources into (:resources snapshot))
+            (update :status-map merge (:status-map snapshot)))))
     empty-snapshot
     snapshots))
-=======
-   (fn [result snapshot]
-     (if-let [collisions (not-empty (map-intersection (:status-map result) (:status-map snapshot)))]
-       (update result :errors conj {:type :collision :collisions (select-keys (:status-map snapshot) collisions)})
-       (-> result
-           (update :resources concat (:resources snapshot))
-           (update :status-map merge (:status-map snapshot)))))
-   (empty-snapshot)
-   snapshots))
->>>>>>> abdb39b0
 
 (defn- make-debugger-snapshot
   [workspace]
@@ -249,14 +222,10 @@
        :snapshot-cache new-library-snapshot-cache})))
 
 (defn make-resource-map [snapshot]
-<<<<<<< HEAD
   (into {}
         (comp resource/xform-recursive-resources
               (coll/pair-map-by resource/proj-path))
         (:resources snapshot)))
-=======
-  (into {} (map (juxt resource/proj-path identity)) (resource/resource-list-seq (:resources snapshot))))
->>>>>>> abdb39b0
 
 (defn- resource-status [snapshot path]
   (get-in snapshot [:status-map path]))
