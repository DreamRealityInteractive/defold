--- conflicted
+++ resolved
@@ -105,25 +105,16 @@
 
 (s/defn make-camera :- Camera
   ([] (make-camera :perspective))
-<<<<<<< HEAD
-  ([t :- (g/enum :perspective :orthographic)]
+  ([t :- (s/enum :perspective :orthographic)]
     (make-camera t identity))
-  ([t :- (g/enum :perspective :orthographic) filter-fn :- Runnable]
-=======
-  ([t :- (s/enum :perspective :orthographic)]
->>>>>>> bdf6af69
+  ([t :- (s/enum :perspective :orthographic) filter-fn :- Runnable]
     (let [distance 10000.0
           position (doto (Point3d.) (.set 0.0 0.0 1.0) (.scale distance))
           rotation (doto (Quat4d.)   (.set 0.0 0.0 0.0 1.0))]
       (types/->Camera t position rotation 1 2000 30 30 (Vector4d. 0 0 0 1.0) filter-fn))))
 
-<<<<<<< HEAD
-(g/s-defn set-orthographic :- Camera
-  [camera :- Camera fov-x :- g/Num fov-y :- g/Num z-near :- g/Num z-far :- g/Num]
-=======
 (s/defn set-orthographic :- Camera
-  [camera :- Camera fov :- s/Num aspect :- s/Num z-near :- s/Num z-far :- s/Num]
->>>>>>> bdf6af69
+  [camera :- Camera fov-x :- s/Num fov-y :- s/Num z-near :- s/Num z-far :- s/Num]
   (assoc camera
          :fov-x fov-x
          :fov-y fov-y
