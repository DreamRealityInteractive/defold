--- conflicted
+++ resolved
@@ -122,16 +122,6 @@
   ;; non-editable BuildResources, we make sure to add their counterpart to the
   ;; resulting map alongside the original BuildResource.
   (into {}
-<<<<<<< HEAD
-        (map (fn [build-target]
-               (let [content-hash (:content-hash build-target)
-                     build-resource (:resource build-target)
-                     fused-build-resource (:resource (get build-targets-by-content-hash content-hash))]
-                 (assert (bt/content-hash? content-hash))
-                 (assert (workspace/build-resource? build-resource))
-                 (assert (workspace/build-resource? fused-build-resource))
-                 (pair build-resource fused-build-resource))))
-=======
         (mapcat
           (fn [{:keys [content-hash] :as build-target}]
             (assert (bt/content-hash? content-hash))
@@ -143,7 +133,6 @@
 
                       counterpart-build-resource
                       (conj (pair counterpart-build-resource fused-build-resource))))))
->>>>>>> 2cddb78d
         (flatten deps)))
 
 (defn prune-artifact-map [artifact-map build-targets-by-content-hash]
