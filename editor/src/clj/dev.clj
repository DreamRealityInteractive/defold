(ns dev
  (:require [dynamo.graph :as g]
            [editor.asset-browser :as asset-browser]
            [editor.changes-view :as changes-view]
            [editor.console :as console]
            [editor.outline-view :as outline-view]
            [editor.prefs :as prefs]
<<<<<<< HEAD
            [editor.properties-view :as properties-view]))
=======
            [editor.properties-view :as properties-view]
            [internal.graph :as ig]
            [internal.util :as util])
  (:import [clojure.lang MapEntry]
           [com.sun.javafx.stage StageHelper]
           [javafx.stage Stage]))
>>>>>>> 3a247e5b

(set! *warn-on-reflection* true)

(defn- pair [a b]
  (MapEntry/create a b))

(defn workspace []
  0)

(defn project []
  (ffirst (g/targets-of (workspace) :resource-types)))

(defn app-view []
  (ffirst (g/targets-of (project) :_node-id)))

(defn active-resource []
  (->> (g/node-value (project) :selected-node-ids-by-resource-node)
       (keep (fn [[resource-node _selected-nodes]]
               (let [targets (g/targets-of resource-node :node-outline)]
                 (when (some (fn [[_target-node target-label]]
                               (= :active-outline target-label)) targets)
                   resource-node))))
       first))

(defn active-view []
  (some-> (app-view)
          (g/node-value :active-view)))

(defn selection []
  (->> (g/node-value (project) :selected-node-ids-by-resource-node)
       (keep (fn [[resource-node selected-nodes]]
               (let [targets (g/targets-of resource-node :node-outline)]
                 (when (some (fn [[_target-node target-label]]
                               (= :active-outline target-label)) targets)
                   selected-nodes))))
       first))

(defn prefs []
  (prefs/make-prefs "defold"))

(declare ^:private exclude-keys-deep-helper)

(defn- exclude-keys-deep-value-helper [excluded-map-entry? value]
  (cond
    (map? value)
    (exclude-keys-deep-helper excluded-map-entry? value)

    (coll? value)
    (into (empty value)
          (map (partial exclude-keys-deep-value-helper excluded-map-entry?))
          value)

    :else
    value))

(defn- exclude-keys-deep-helper [excluded-map-entry? m]
  (let [filter-value (partial exclude-keys-deep-value-helper excluded-map-entry?)
        filter-map-entry (juxt key (comp filter-value val))]
    (with-meta (into (if (or (nil? m) (record? m))
                       {}
                       (empty m))
                     (comp (remove excluded-map-entry?)
                           (map filter-map-entry))
                     m)
               (meta m))))

(defn exclude-keys-deep [m excluded-keys]
  (assert (or (nil? m) (map? m)))
  (exclude-keys-deep-helper (comp (set excluded-keys) key) m))

(def select-keys-deep #'internal.util/select-keys-deep)

(defn views-of-type [node-type]
  (keep (fn [node-id]
          (when (g/node-instance? node-type node-id)
            node-id))
        (g/node-ids (g/graph (g/node-id->graph-id (app-view))))))

(defn view-of-type [node-type]
  (first (views-of-type node-type)))

(def assets-view (partial view-of-type asset-browser/AssetBrowser))
(def changed-files-view (partial view-of-type changes-view/ChangesView))
(def outline-view (partial view-of-type outline-view/OutlineView))
(def properties-view (partial view-of-type properties-view/PropertiesView))

(defn console-view []
  (-> (view-of-type console/ConsoleNode) (g/targets-of :lines) ffirst))

(defn- node-value-type-symbol [node-value-type]
  (symbol (if-some [^Class class (:class (deref node-value-type))]
            (.getSimpleName class)
            (name (:k node-value-type)))))

(defn- node-label-type-keyword [node-type-def-key node-label-def-flags]
  (cond
    (and (= :input node-type-def-key)
         (node-label-def-flags :array))
    :array-input

    (and (= :property node-type-def-key)
         (node-label-def-flags :unjammable))
    :extern

    :else
    node-type-def-key))

(defn- label-infos [node-type-def node-type-def-key]
  (map (fn [[label {:keys [flags value-type]}]]
         (let [value-type-symbol (node-value-type-symbol value-type)
               label-type (node-label-type-keyword node-type-def-key flags)]
           [label value-type-symbol label-type]))
       (get node-type-def node-type-def-key)))

(defn node-labels
  "Returns all the available node labels on the specified node. The result is a
  sorted set of vectors that include the label, its value type and label type.
  Labels are classified as :property :output, :input, array-input or :extern.
  Labels that are both inputs and outputs will show up as inputs."
  [node-id]
  (into (sorted-set)
        (comp (mapcat (partial label-infos (deref (g/node-type* node-id))))
              (util/distinct-by first))
        [:input :property :output]))

(defn successor-tree
  "Returns a tree of all downstream inputs and outputs affected by a change to
  the specified node id and label. The result is a map of target node id to
  affected labels, recursively."
  ([node-id label]
   (let [basis (ig/update-successors (g/now) {node-id #{label}})]
     (successor-tree basis node-id label)))
  ([basis node-id label]
   (let [graph-id (g/node-id->graph-id node-id)
         successors-by-node-id (get-in basis [:graphs graph-id :successors])]
     (into (sorted-map)
           (map (fn [[successor-node-id successor-labels]]
                  (pair successor-node-id
                        (into (sorted-map)
                              (keep (fn [successor-label]
                                      (when-not (and (= node-id successor-node-id)
                                                     (= label successor-label))
                                        (pair successor-label
                                              (not-empty (successor-tree basis successor-node-id successor-label))))))
                              successor-labels))))
           (get-in successors-by-node-id [node-id label])))))

(defn successor-types
  "Returns a map of all downstream inputs and outputs affected by a change to
  the specified node id and label, recursively. The result is a flat map of
  target node types to the set of affected labels in that node type."
  ([node-id label]
   (let [basis (ig/update-successors (g/now) {node-id #{label}})]
     (successor-types basis node-id label)))
  ([basis node-id label]
   (letfn [(select [[node-id node-successors]]
             (mapcat (fn [[label next-successors]]
                       (cons (pair node-id label)
                             (mapcat select next-successors)))
                     node-successors))]
     (util/group-into (sorted-map)
                      (sorted-set)
                      (comp :k (partial g/node-type* basis) key)
                      val
                      (mapcat select
                              (successor-tree basis node-id label))))))

(defn successor-types*
  "Like successor-types, but you can query multiple inputs at once using a map."
  ([label-seqs-by-node-id]
   (let [label-sets-by-node-id (util/map-vals set label-seqs-by-node-id)
         basis (ig/update-successors (g/now) label-sets-by-node-id)]
     (successor-types* basis label-sets-by-node-id)))
  ([basis label-seqs-by-node-id]
   (reduce (partial merge-with into)
           (sorted-map)
           (for [[node-id labels] label-seqs-by-node-id
                 label labels]
             (successor-types basis node-id label)))))

(defn direct-successor-types
  "Returns a map of all downstream inputs and outputs immediately affected by a
  change to the specified node id and label. The result is a flat map of target
  node types to the set of affected labels in that node type."
  ([node-id label]
   (let [basis (ig/update-successors (g/now) {node-id #{label}})]
     (direct-successor-types basis node-id label)))
  ([basis node-id label]
   (util/group-into (sorted-map)
                    (sorted-set)
                    (comp :k (partial g/node-type* basis) key)
                    val
                    (mapcat (fn [[node-id node-successors]]
                              (map (fn [[label]]
                                     (pair node-id label))
                                   node-successors))
                            (successor-tree basis node-id label)))))

(defn direct-successor-types*
  "Like direct-successor-types, but you can query multiple inputs at once using
  a map."
  ([label-seqs-by-node-id]
   (let [label-sets-by-node-id (util/map-vals set label-seqs-by-node-id)
         basis (ig/update-successors (g/now) label-sets-by-node-id)]
     (direct-successor-types* basis label-sets-by-node-id)))
  ([basis label-seqs-by-node-id]
   (reduce (partial merge-with into)
           (sorted-map)
           (for [[node-id labels] label-seqs-by-node-id
                 label labels]
             (direct-successor-types basis node-id label)))))<|MERGE_RESOLUTION|>--- conflicted
+++ resolved
@@ -5,16 +5,10 @@
             [editor.console :as console]
             [editor.outline-view :as outline-view]
             [editor.prefs :as prefs]
-<<<<<<< HEAD
-            [editor.properties-view :as properties-view]))
-=======
             [editor.properties-view :as properties-view]
             [internal.graph :as ig]
             [internal.util :as util])
-  (:import [clojure.lang MapEntry]
-           [com.sun.javafx.stage StageHelper]
-           [javafx.stage Stage]))
->>>>>>> 3a247e5b
+  (:import [clojure.lang MapEntry]))
 
 (set! *warn-on-reflection* true)
 
