;; Copyright 2020-2024 The Defold Foundation
;; Copyright 2014-2020 King
;; Copyright 2009-2014 Ragnar Svensson, Christian Murray
;; Licensed under the Defold License version 1.0 (the "License"); you may not use
;; this file except in compliance with the License.
;;
;; You may obtain a copy of the License, together with FAQs at
;; https://www.defold.com/license
;;
;; Unless required by applicable law or agreed to in writing, software distributed
;; under the License is distributed on an "AS IS" BASIS, WITHOUT WARRANTIES OR
;; CONDITIONS OF ANY KIND, either express or implied. See the License for the
;; specific language governing permissions and limitations under the License.

(ns integration.save-data-test
  (:require [clojure.java.io :as io]
            [clojure.set :as set]
            [clojure.spec.alpha :as s]
            [clojure.string :as string]
            [clojure.test :refer :all]
            [dynamo.graph :as g]
            [editor.collection :as collection]
            [editor.defold-project :as project]
            [editor.protobuf :as protobuf]
            [editor.resource :as resource]
            [editor.settings-core :as settings-core]
            [editor.workspace :as workspace]
            [integration.test-util :as test-util]
            [internal.util :as util]
            [util.coll :as coll :refer [pair]]
            [util.fn :as fn]
            [util.text-util :as text-util])
  (:import [com.dynamo.gamesys.proto Gui$NodeDesc Gui$NodeDesc$Builder Gui$NodeDesc$Type Gui$SceneDesc Gui$SceneDesc$LayoutDesc]
           [com.dynamo.proto DdfExtensions]
           [com.google.protobuf Descriptors$Descriptor Descriptors$EnumDescriptor Descriptors$EnumValueDescriptor Descriptors$FieldDescriptor Descriptors$FieldDescriptor$JavaType Descriptors$GenericDescriptor Message]))

;; Note: We use symbol or string representations of protobuf types and values
;; instead of the imported classes and enum values when declaring exclusions and
;; field rules. This enables us to cover things that are dynamically loaded from
;; editor extensions, such as the Spine plugin.

(set! *warn-on-reflection* true)
(set! *unchecked-math* :warn-on-boxed)

(def ^:private project-path "test/resources/save_data_project")

;; Make it simple to re-run tests after adding content.
;; This project is not used by any other tests.
(test-util/evict-cached-project! project-path)

(def ^:private valid-ignore-reason?
  "This is the set of valid reasons why a setting or field may be ignored when
  we ensure every property is covered by the files in the save data test
  project. We want every property of every editable resource type to be set to a
  non-default value in at least one of the root-level files in the project."
  #{:allowed-default ; The value is allowed to be the default value for the field. This is useful for type enum fields that have a valid type as the default.
    :deprecated      ; The field is deprecated. This should be accompanied by a comment directing the reader to a test that covers the migration.
    :non-editable    ; The field is expected to be read and written to the file, but cannot be edited by the user.
    :non-overridable ; The field is expected to be read and written to the file, but cannot be overridden from its base value by the user.
    :padding         ; The field is only present in the protobuf declaration to ensure consecutive values are byte-aligned to a desired boundary in the compiled binaries for the runtime.
    :runtime-only    ; The field is only present in the compiled binaries for the runtime. This also happens if you annotate a field with [(runtime_only)=true] in a .proto file.
    :unimplemented   ; The field was added to support a new feature in the runtime, but is not yet fully implemented in the editor. We don't need to load it, as it cannot be in the project files yet. This will eventually lead to a file format change, deprecated fields, and a test that covers the migration.
    :unused})        ; The field is not expected to have a value in either the project files or the compiled binaries for the runtime. Typically used with union-style protobuf types such as dmGuiDDF.NodeDesc, where the expected fields are dictated by the value of the "type" field.

(def ^:private settings-ignored-fields
  "This structure is used to exclude certain key paths in setting files from
  having to be covered by the files in the save data test project. It is a map of
  file extensions to maps of setting path to ignore reasons."
  ;; Note: Deprecated settings in `game.project` are not automatically migrated,
  ;; so there are no migration tests for that. Instead, they appear as errors
  ;; for the user to address manually.
  {"project"
   {["bootstrap" "debug_init_script"] :deprecated
    ["display" "variable_dt"] :deprecated
    ["html5" "custom_heap_size"] :deprecated
    ["html5" "set_custom_heap_size"] :deprecated
    ["shader" "output_spirv"] :deprecated}})

(def ^:private pb-type-field-names
  "This structure is used to declare type-distinguishing fields in union-style
  protobuf types. Without this, we will consider a protobuf field covered if it
  is set to a non-default value anywhere at a particular field path. However, if
  you declare a type field name for a protobuf type, we will distinguish between
  field coverage based on the type value. The field name is expected to refer to
  an enum field in the specified protobuf type."
  {'dmBufferDDF.StreamDesc "value_type"
   'dmGameObjectDDF.PropertyDesc "type"
   'dmGameSystemDDF.LightDesc "type"
   'dmGraphics.VertexAttribute "data_type"
   'dmGuiDDF.NodeDesc "type"
   'dmInputDDF.GamepadMapEntry "type"
   'dmParticleDDF.Emitter "type"
   'dmParticleDDF.Modifier "type"
   'dmPhysicsDDF.CollisionShape.Shape "shape_type"
   'dmPhysicsDDF.ConvexShape "shape_type"})

(def ^:private pb-enum-ignored-values
  "This structure is used in conjunction with `pb-type-field-names` above to
  exclude certain enum values from consideration when determining coverage."
  {'dmGameObjectDDF.PropertyType
   {"[PROPERTY_TYPE_MATRIX4]" :unimplemented} ; There's currently no way to edit matrix script properties. But they can be declared and used at runtime.

   'dmGuiDDF.NodeDesc.Type
   {"[TYPE_SPINE]" :deprecated} ; Migration tested in integration.extension-spine-test/legacy-spine-project-user-migration-test.

   'dmPhysicsDDF.CollisionShape.Type
   {"[TYPE_HULL]" :runtime-only}}) ; If the .collisionobject file specifies a .convexshape for its collision_shape, it gets embedded as a TYPE_HULL in the compiled binary. We don't have any way of creating these from the editor yet.

(def ^:private pb-ignored-fields
  "This structure is used to exclude certain fields in protobuf-based file
  formats from having to be covered by the files in the save data test project.

  The leaf-level maps pair protobuf field names with an ignore reason.

  These field ignore rules are then associated with a context which can be
  either :default (which applies everywhere), or a vector of paths from the file
  extension through the field names leading up to the ignored fields.

  Finally, the context ignore rules are associated with a protobuf type
  identifier. This is the full name of the protobuf message as a symbol, or such
  a symbol wrapped in a vector alongside a bracketed string of the value of the
  field name associated with that symbol in the `pb-type-field-names` map.

  When determining if a field should be ignored, we first match the protobuf
  type without taking its type field into account. We then merge that with the
  ignore rules for the protobuf type field value specialization, if present.

  Finally, the field rules from the :default section is merged with the pb-path
  specialization field rules.

  Let's have a closer look at an example:

  ;; When we see a VertexAttribute anywhere, we know that the binary_values and
  ;; name_hash fields are only used in the compiled data for the engine runtime,
  ;; so we should not expect these fields to be set in the project files.
  'dmGraphics.VertexAttribute
   {:default ; This applies to all VertexAttributes.
    {\"binary_values\" :runtime-only
     \"name_hash\" :runtime-only}

    ;; When we see a VertexAttribute among the attributes list of an emitter
    ;; inside a .particlefx file, or below the attributes list in a .sprite,
    ;; we should not expect values for coordinate_space, data_type, and so on.
    ;; This is because the VertexAttribute protobuf type is used both to declare
    ;; attributes inside .material files and override their values in various
    ;; component files such as .sprite and .particlefx. Note that the ignored
    ;; fields from the :default section also applies, unless overwritten here.
    [[\"particlefx\" \"emitters\" \"[*]\" \"attributes\"]
     [\"sprite\" \"attributes\"]]
    {\"coordinate_space\" :unused
     \"data_type\" :unused
     \"element_count\" :unused
     \"normalize\" :unused
     \"semantic_type\" :unused}}

   ;; At another location within this file, we declare the data_type field to
   ;; determine the subtype of dmGraphics.VertexAttribute. And here we declare
   ;; specialized ignore rules for the case where the data_type is TYPE_FLOAT.
   ;; In this case, we don't want to enforce the rule that the data_type field
   ;; must be set to a non-default value, because TYPE_FLOAT is the default.
   ;; We also declare that we should not expect to see any long_values, because
   ;; floating-point values are instead stored in the double_values fields.
   ;; As above, these specialized ignore rules are merged with any other
   ;; matching ignore rules.
   ['dmGraphics.VertexAttribute \"[TYPE_FLOAT]\"]
   {:default
    {\"data_type\" :allowed-default
     \"long_values\" :unused}}"

  {'dmGameObjectDDF.CollectionInstanceDesc
   {:default
    {"scale" :deprecated}} ; Migration tested in integration.save-data-test/silent-migrations-test.

   'dmGameObjectDDF.EmbeddedInstanceDesc
   {:default
    {"component_properties" :unused ; Not used by the editor, Bob, or the runtime. Perhaps declared by mistake. Any edits to components are directly embedded in the PrototypeDesc inside the "data" field, so why do we need it?
     "scale" :deprecated}} ; Migration tested in integration.save-data-test/silent-migrations-test.

   'dmGameObjectDDF.InstanceDesc
   {:default
    {"scale" :deprecated}} ; Migration tested in integration.save-data-test/silent-migrations-test.

   ['dmGameObjectDDF.PropertyDesc "[PROPERTY_TYPE_NUMBER]"]
   {:default
    {"type" :allowed-default}}

   'dmGameSystemDDF.LabelDesc
   {:default
    {"scale" :deprecated}} ; Migration tested in integration.label-test/label-migration-test.

   ['dmGameSystemDDF.LightDesc "[POINT]"]
   {:default
    {"type" :allowed-default
     "cone_angle" :unused
     "drop_off" :unused
     "penumbra_angle" :unused}}

   'dmGameSystemDDF.SpineSceneDesc
   {:default
    {"sample_rate" :deprecated}} ; This was a legacy setting in our own Spine implementation. There is no equivalent in the official Spine runtime.

   'dmGameSystemDDF.SpriteDesc
   {:default
    {"tile_set" :deprecated}} ; Replaced with 'textures'; Migration tested in integration.save-data-test/silent-migrations-test.

   'dmGraphics.VertexAttribute
   {[["particlefx" "emitters" "[*]" "attributes"]
     ["sprite" "attributes"]
     ["model" "materials" "attributes"]]
    {"coordinate_space" :unused
     "data_type" :unused
     "element_count" :unused
     "normalize" :unused
     "semantic_type" :unused}}

   ['dmGraphics.VertexAttribute "[TYPE_FLOAT]"]
   {:default
    {"data_type" :allowed-default
     "long_values" :unused}}

   'dmGuiDDF.NodeDesc
   {:default
    {"overridden_fields" :non-editable ; Not editable, but used to determine which fields are overridden when loading.
     "type" :non-overridable}

    [["gui" "layouts" "nodes"]]
    {"id" :non-overridable
     "parent" :non-overridable
     "template_node_child" :unused}}

   ['dmGuiDDF.NodeDesc "[TYPE_BOX]"]
   {:default
    {"custom_type" :unused
     "font" :unused
     "innerRadius" :unused
     "line_break" :unused
     "outerBounds" :unused
     "outline" :unused
     "outline_alpha" :unused
     "particlefx" :unused
     "perimeterVertices" :unused
     "pieFillAngle" :unused
     "shadow" :unused
     "shadow_alpha" :unused
     "spine_default_animation" :unused
     "spine_node_child" :unused
     "spine_scene" :unused
     "spine_skin" :unused
     "template" :unused
     "text" :unused
     "text_leading" :unused
     "text_tracking" :unused
     "type" :allowed-default}}

   ['dmGuiDDF.NodeDesc "[TYPE_CUSTOM]"]
   {:default
    {"custom_type" :non-overridable
     "font" :unused
     "innerRadius" :unused
     "line_break" :unused
     "outerBounds" :unused
     "outline" :unused
     "outline_alpha" :unused
     "particlefx" :unused
     "perimeterVertices" :unused
     "pieFillAngle" :unused
     "shadow" :unused
     "shadow_alpha" :unused
     "size" :unused
     "size_mode" :unused
     "slice9" :unused
     "spine_node_child" :deprecated ; This was a legacy setting in our own Spine implementation. The Spine/Rive extensions now create GUI bones themselves.
     "template" :unused
     "template_node_child" :unused
     "text" :unused
     "text_leading" :unused
     "text_tracking" :unused
     "texture" :unused}}

   ['dmGuiDDF.NodeDesc "[TYPE_PARTICLEFX]"]
   {:default
    {"blend_mode" :unused
     "clipping_inverted" :unused
     "clipping_mode" :unused
     "clipping_visible" :unused
     "custom_type" :unused
     "font" :unused
     "innerRadius" :unused
     "line_break" :unused
     "outerBounds" :unused
     "outline" :unused
     "outline_alpha" :unused
     "perimeterVertices" :unused
     "pieFillAngle" :unused
     "pivot" :unused
     "shadow" :unused
     "shadow_alpha" :unused
     "size" :unused
     "size_mode" :unused
     "slice9" :unused
     "spine_default_animation" :unused
     "spine_node_child" :unused
     "spine_scene" :unused
     "spine_skin" :unused
     "template" :unused
     "text" :unused
     "text_leading" :unused
     "text_tracking" :unused
     "texture" :unused}}

   ['dmGuiDDF.NodeDesc "[TYPE_PIE]"]
   {:default
    {"custom_type" :unused
     "font" :unused
     "line_break" :unused
     "outline" :unused
     "outline_alpha" :unused
     "particlefx" :unused
     "shadow" :unused
     "shadow_alpha" :unused
     "slice9" :unused
     "spine_default_animation" :unused
     "spine_node_child" :unused
     "spine_scene" :unused
     "spine_skin" :unused
     "template" :unused
     "text" :unused
     "text_leading" :unused
     "text_tracking" :unused}}

   ['dmGuiDDF.NodeDesc "[TYPE_TEMPLATE]"]
   {:default
    {"adjust_mode" :unused
     "blend_mode" :unused
     "clipping_inverted" :unused
     "clipping_mode" :unused
     "clipping_visible" :unused
     "color" :unused
     "custom_type" :unused
     "font" :unused
     "innerRadius" :unused
     "line_break" :unused
     "material" :unused
     "outerBounds" :unused
     "outline" :unused
     "outline_alpha" :unused
     "particlefx" :unused
     "perimeterVertices" :unused
     "pieFillAngle" :unused
     "pivot" :unused
     "shadow" :unused
     "shadow_alpha" :unused
     "size" :unused
     "size_mode" :unused
     "slice9" :unused
     "spine_default_animation" :unused
     "spine_node_child" :unused
     "spine_scene" :unused
     "spine_skin" :unused
     "template" :non-overridable
     "text" :unused
     "text_leading" :unused
     "text_tracking" :unused
     "texture" :unused
     "visible" :unused
     "xanchor" :unused
     "yanchor" :unused}

    [["gui" "layouts" "nodes"]]
    {"template" :unused}}

   ['dmGuiDDF.NodeDesc "[TYPE_TEXT]"]
   {:default
    {"clipping_inverted" :unused
     "clipping_mode" :unused
     "clipping_visible" :unused
     "custom_type" :unused
     "innerRadius" :unused
     "outerBounds" :unused
     "particlefx" :unused
     "perimeterVertices" :unused
     "pieFillAngle" :unused
     "size_mode" :unused
     "slice9" :unused
     "spine_default_animation" :unused
     "spine_node_child" :unused
     "spine_scene" :unused
     "spine_skin" :unused
     "template" :unused
     "texture" :unused}}

   'dmGuiDDF.SceneDesc
   {:default
    {"spine_scenes" :deprecated}} ; Migration tested in integration.save-data-test/silent-migrations-test.

   ['dmInputDDF.GamepadMapEntry "[GAMEPAD_TYPE_AXIS]"]
   {:default
    {"hat_mask" :unused
     "type" :allowed-default}}

   ['dmInputDDF.GamepadMapEntry "[GAMEPAD_TYPE_BUTTON]"]
   {:default
    {"hat_mask" :unused
     "mod" :unused}}

   'dmMath.Point3
   {:default
    {"d" :padding}}

   'dmMath.Vector3
   {:default
    {"d" :padding}}

   'dmMath.Vector3One
   {:default
    {"d" :padding}}

   'dmMath.Vector4
   {[["label" "size"]
     ["sprite" "size"]]
    {"w" :padding}

    [["gui" "nodes" "[*]" "position"]
     ["gui" "nodes" "[*]" "rotation"]
     ["gui" "nodes" "[*]" "size"]
     ["gui" "layouts" "nodes" "[*]" "position"]
     ["gui" "layouts" "nodes" "[*]" "rotation"]
     ["gui" "layouts" "nodes" "[*]" "size"]]
    {"w" :padding}}

   'dmMath.Vector4One
   {[["gui" "nodes" "[*]" "color"]
     ["gui" "nodes" "[*]" "scale"]
     ["gui" "layouts" "nodes" "[*]" "color"]
     ["gui" "layouts" "nodes" "[*]" "scale"]]
    {"w" :padding}}

   'dmMath.Vector4WOne
   {[["gui" "nodes" "[*]" "outline"]
     ["gui" "nodes" "[*]" "shadow"]
     ["gui" "layouts" "nodes" "[*]" "outline"]
     ["gui" "layouts" "nodes" "[*]" "shadow"]]
    {"w" :padding}}

   'dmModelDDF.ModelDesc
   {:default
    {"material" :deprecated   ; Migration tested in integration.save-data-test/silent-migrations-test.
     "textures" :deprecated}} ; Migration tested in integration.save-data-test/silent-migrations-test.

   ['dmParticleDDF.Emitter "[EMITTER_TYPE_CIRCLE]"]
   {:default
    {"type" :allowed-default}}

   ['dmParticleDDF.Modifier "[MODIFIER_TYPE_ACCELERATION]"]
   {:default
    {"type" :allowed-default}}

   'dmParticleDDF.Modifier.Property
   {[["particlefx" "modifiers" "[MODIFIER_TYPE_ACCELERATION]" "properties"]
     ["particlefx" "modifiers" "[MODIFIER_TYPE_DRAG]" "properties"]
     ["particlefx" "emitters" "[*]" "modifiers" "[MODIFIER_TYPE_ACCELERATION]" "properties"]
     ["particlefx" "emitters" "[*]" "modifiers" "[MODIFIER_TYPE_DRAG]" "properties"]]
    {"key" :allowed-default}}

   'dmPhysicsDDF.CollisionShape.Shape
   {:default
    {"index" :allowed-default}}

   ['dmPhysicsDDF.CollisionShape.Shape "[TYPE_SPHERE]"]
   {:default
    {"shape_type" :allowed-default}}

   ['dmPhysicsDDF.ConvexShape "[TYPE_SPHERE]"]
   {:default
    {"shape_type" :allowed-default}}

   'dmRenderDDF.FontDesc
   {:default
    {"extra_characters" :deprecated}} ; Migration tested in integration.save-data-test/silent-migrations-test.

   'dmRenderDDF.MaterialDesc
   {:default
    {"textures" :deprecated}} ; Migration tested in integration.save-data-test/silent-migrations-test.

   'dmRenderDDF.MaterialDesc.Sampler
   {:default
    {"texture" :unimplemented}} ; Default texture resources not supported yet.

   'dmRenderDDF.RenderPrototypeDesc
   {:default
    {"materials" :deprecated}}

   'dmRenderDDF.RenderTargetDesc.DepthStencilAttachment
   {:default
    {"format" :unimplemented}} ; Non-default depth/stencil format not supported yet.

   'dmRigDDF.AnimationSetDesc
   {:default
    {"skeleton" :deprecated}}}) ; Non-default depth/stencil format not supported yet.

(definline ^:private pb-descriptor-key [^Descriptors$Descriptor pb-desc]
  `(symbol (.getFullName ~(with-meta pb-desc {:tag `Descriptors$GenericDescriptor}))))

(defn- pb-path-matches-filter-path? [pb-path pb-filter-path]
  (s/assert ::pb-path pb-path)
  (s/assert ::pb-filter-path pb-filter-path)
  (and (== (count pb-path)
           (count pb-filter-path))
       (every? true?
               (map (fn [pb-path-token pb-filter-path-token]
                      (or (= "[*]" pb-filter-path-token) ; TODO: Implement wildcards properly.
                          (= pb-path-token pb-filter-path-token)))
                    pb-path
                    pb-filter-path))))

(defn- pb-field-option-ignore-rules-raw [^Descriptors$Descriptor pb-desc]
  (let [runtime-only-field-option-field-desc (.getDescriptor DdfExtensions/runtimeOnly)]
    {:default
     (into {}
           (keep (fn [^Descriptors$FieldDescriptor field-desc]
                   (let [field-name (.getName field-desc)
                         field-options (.getOptions field-desc)]
                     (when (.getField field-options runtime-only-field-option-field-desc)
                       (pair field-name :runtime-only)))))
           (.getFields pb-desc))}))

(def ^:private pb-field-option-ignore-rules (fn/memoize pb-field-option-ignore-rules-raw))

(defn- pb-field-ignore-rules-raw [^Descriptors$Descriptor pb-desc type-token]
  (let [pb-desc-key (pb-descriptor-key pb-desc)]
    (merge-with
      merge
      (pb-field-option-ignore-rules pb-desc)
      (get pb-ignored-fields pb-desc-key)
      (when type-token
        (get pb-ignored-fields [pb-desc-key type-token])))))

(def ^:private pb-field-ignore-rules (fn/memoize pb-field-ignore-rules-raw))

(defn- pb-field-ignore-reasons [^Descriptors$Descriptor pb-desc type-token pb-path]
  (s/assert (s/nilable ::pb-type-token) type-token)
  (s/assert ::pb-path pb-path)
  (let [pb-filter->pb-field->ignore-reason (pb-field-ignore-rules pb-desc type-token)

        matched
        (filterv (fn [[pb-filter]]
                   (and (not= :default pb-filter)
                        (some #(pb-path-matches-filter-path? pb-path %)
                              pb-filter)))
                 pb-filter->pb-field->ignore-reason)]

    (case (count matched)
      0 (:default pb-filter->pb-field->ignore-reason {})
      1 (into (:default pb-filter->pb-field->ignore-reason {})
              (val (first matched)))
      (throw (ex-info "The pb-path matches more than one filter in the `pb-ignored-fields` map."
                      {:pb-path pb-path
                       :matched matched})))))

(defn- valid-resource-ext? [str]
  (re-matches #"^[a-z0-9_]+$" str))

(defn- setting-valid-path-token? [str]
  (re-matches #"^[a-z][a-z0-9_]*$" str))

(defn- pb-valid-desc-key-symbol? [sym]
  (re-matches #"^[_a-z][_a-zA-Z0-9]+(\.[_a-zA-Z0-9]+)+$" (name sym)))

(defn- pb-valid-field-name? [str]
  (re-matches #"^[A-Za-z][A-Za-z0-9_]*$" str))

(defn- pb-valid-type-token? [str]
  (re-matches #"^\[.+?\]$" str))

(s/def ::class-java-symbol symbol?)
(s/def ::resource-type-ext (s/and string? valid-resource-ext?))
(s/def ::ignore-reason valid-ignore-reason?)
(s/def ::ignore-reason-set (s/coll-of ::ignore-reason :kind set?))

(s/def ::setting-path-token (s/and string? setting-valid-path-token?))
(s/def ::setting-path (s/coll-of ::setting-path-token :kind vector?))
(s/def ::setting->ignore-reason (s/map-of ::setting-path ::ignore-reason))
(s/def ::ext->setting->ignore-reason (s/map-of ::resource-type-ext ::setting->ignore-reason))

(s/def ::pb-desc-key (s/and symbol? pb-valid-desc-key-symbol?))
(s/def ::pb-field-name (s/and string? pb-valid-field-name?))
(s/def ::pb-type-token (s/and string? pb-valid-type-token?))
(s/def ::pb-identifier (s/or :field ::pb-field-name :type ::pb-type-token))
(s/def ::pb-ignore-key (s/or :class ::class-java-symbol :union-case (s/tuple ::class-java-symbol ::pb-type-token)))
(s/def ::pb-path-token ::pb-identifier)
(s/def ::pb-path (s/cat :ext ::resource-type-ext :field-path (s/* ::pb-path-token)))
(s/def ::pb-path-token->ignore-reason (s/map-of ::pb-path-token ::ignore-reason))
(s/def ::pb-filter-path-token (s/or :identifier ::pb-identifier :wildcard #{"[*]"})) ; TODO: Implement wildcards properly.
(s/def ::pb-filter-path (s/cat :ext ::resource-type-ext :field-filter-path (s/* ::pb-filter-path-token)))
(s/def ::pb-filter (s/or :default #{:default} :filter-paths (s/coll-of ::pb-filter-path :kind vector?)))
(s/def ::pb-filter->pb-path-token->ignore-reason (s/map-of ::pb-filter ::pb-path-token->ignore-reason))
(s/def ::pb-ignore-key->pb-filter->pb-path-token->ignore-reason (s/map-of ::pb-ignore-key ::pb-filter->pb-path-token->ignore-reason))

(deftest settings-ignored-paths-declaration-test
  ;; This test is intended to verify that the structure we use to ignore certain
  ;; setting file paths is valid. If it fails, check the structure of the
  ;; `settings-ignored-fields` declaration at the top of this file.
  (is (s/valid? ::ext->setting->ignore-reason settings-ignored-fields)
      (s/explain-str ::ext->setting->ignore-reason settings-ignored-fields)))

(deftest pb-ignored-fields-declaration-test
  ;; This test is intended to verify that the structure we use to ignore certain
  ;; protobuf fields is valid. If it fails, check the structure of the
  ;; `pb-ignored-fields` declaration at the top of this file.
  (is (s/valid? ::pb-ignore-key->pb-filter->pb-path-token->ignore-reason pb-ignored-fields)
      (s/explain-str ::pb-ignore-key->pb-filter->pb-path-token->ignore-reason pb-ignored-fields)))

(deftest silent-migrations-test
  ;; This test is intended to verify that certain silent data migrations are
  ;; performed correctly. A silent migration typically involves a :sanitize-fn
  ;; to silently convert the read data structure into the updated save data
  ;; structure. This ensures the file will not be saved in the updated format
  ;; until the user changes something significant in the file. More involved
  ;; migrations might be covered by tests elsewhere.
  (test-util/with-loaded-project project-path
    (test-util/clear-cached-save-data! project)

    (testing "collection"
      (let [uniform-scale-collection (project/get-resource-node project "/silently_migrated/uniform_scale.collection")
            referenced-collection (:node-id (test-util/outline uniform-scale-collection [0]))
            embedded-go (:node-id (test-util/outline uniform-scale-collection [1]))
            referenced-go (:node-id (test-util/outline uniform-scale-collection [2]))]
        (is (= collection/CollectionInstanceNode (g/node-type* referenced-collection)))
        (is (= collection/EmbeddedGOInstanceNode (g/node-type* embedded-go)))
        (is (= collection/ReferencedGOInstanceNode (g/node-type* referenced-go)))
        (is (= [2.0 2.0 2.0] (g/node-value referenced-collection :scale)))
        (is (= [2.0 2.0 2.0] (g/node-value embedded-go :scale)))
        (is (= [2.0 2.0 2.0] (g/node-value referenced-go :scale)))))

<<<<<<< HEAD
    (testing "gui"
      (let [redundant-sizes-gui (test-util/resource-node project "/silently_migrated/redundant_sizes.gui")]
        (is (= (g/node-value redundant-sizes-gui :source-value)
               (g/node-value redundant-sizes-gui :save-value))))
      (let [redundant-layout-field-values-gui (test-util/resource-node project "/silently_migrated/redundant_layout_field_values.gui")]
        (is (= (g/node-value redundant-layout-field-values-gui :source-value)
               (g/node-value redundant-layout-field-values-gui :save-value))))
      (let [redundant-template-field-values-gui (test-util/resource-node project "/silently_migrated/redundant_template_field_values.gui")]
        (is (= (g/node-value redundant-template-field-values-gui :source-value)
               (g/node-value redundant-template-field-values-gui :save-value))))
      (let [legacy-spine-resources-gui (test-util/resource-node project "/silently_migrated/legacy_spine_resources.gui")]
        (is (= [{:name "first_spinescene"
                 :path "/checked.spinescene"}]
               (g/node-value legacy-spine-resources-gui :resource-msgs)))))
=======
    (testing "font"
      (let [extra-characters-font (project/get-resource-node project "/silently_migrated/extra_characters.font")]
        (is (= " !\"#$%&'()*+,-./0123456789:;<=>?@ABCDEFGHIJKLMNOPQRSTUVWXYZ[\\]^_`abcdefghijklmnopqrstuvwxyz{|}~åäö"
               (g/node-value extra-characters-font :characters)))))
>>>>>>> 2cddb78d

    (testing "material"
      (let [legacy-textures-material (project/get-resource-node project "/silently_migrated/legacy_textures.material")]
        (is (= [{:filter-mag :filter-mode-mag-linear
                 :filter-min :filter-mode-min-linear
                 :max-anisotropy 1.0
                 :name "albedo"
                 :wrap-u :wrap-mode-clamp-to-edge
                 :wrap-v :wrap-mode-clamp-to-edge}
                {:filter-mag :filter-mode-mag-linear
                 :filter-min :filter-mode-min-linear
                 :max-anisotropy 1.0
                 :name "normal"
                 :wrap-u :wrap-mode-clamp-to-edge
                 :wrap-v :wrap-mode-clamp-to-edge}]
               (g/node-value legacy-textures-material :samplers)))))

    (testing "render"
      (let [legacy-render-prototype (project/get-resource-node project "/silently_migrated/legacy_render_prototype.render")]
        (is (= [{:name "test"
                 :path "/builtins/materials/sprite.material"}]
               (:render-resources (g/node-value legacy-render-prototype :save-value))))))

    (testing "model"
      (let [legacy-material-and-textures-model (project/get-resource-node project "/silently_migrated/legacy_material_and_textures.model")
            material-resource (workspace/find-resource workspace "/builtins/materials/model.material")
            tex0-resource (workspace/find-resource workspace "/referenced/images/red.png")
            tex1-resource (workspace/find-resource workspace "/referenced/images/green.png")]
        (is (= [{:material material-resource
                 :name "default"
                 :textures [{:sampler "tex0"
                             :texture tex0-resource}
                            {:sampler "tex1"
                             :texture tex1-resource}]
                 :attributes {}}]
               (g/node-value legacy-material-and-textures-model :materials)))))

    (testing "sprite"
      (let [legacy-tile-set-sprite (project/get-resource-node project "/silently_migrated/legacy_tile_set.sprite")]
        (is (= [{:sampler "texture_sampler"
                 :texture (workspace/find-resource workspace "/checked.atlas")}]
               (g/node-value legacy-tile-set-sprite :textures))))
      (let [legacy-tile-set-sprite-go (project/get-resource-node project "/silently_migrated/legacy_tile_set_sprite.go")
            embedded-component (:node-id (test-util/outline legacy-tile-set-sprite-go [0]))
            embedded-sprite (test-util/to-component-resource-node-id embedded-component)]
        (is (= [{:sampler "texture_sampler"
                 :texture (workspace/find-resource workspace "/checked.atlas")}]
               (g/node-value embedded-sprite :textures)))))))

(defn- coll-value-comparator
  "The standard comparison will order shorter vectors above longer ones.
  Here, we compare the values before length is taken into account."
  ^long [a b]
  (let [^long value-comparison
        (reduce (fn [^long _ ^long result]
                  (if (zero? result)
                    0
                    (reduced result)))
                0
                (map compare a b))]
    (if (zero? value-comparison)
      (compare (count a) (count b))
      value-comparison)))

(def ^:private empty-sorted-coll-set (sorted-set-by coll-value-comparator))

(defn- editable-file-resource? [resource]
  (and (resource/file-resource? resource)
       (resource/editable? resource)
       (resource/openable? resource)
       (let [resource-type (resource/resource-type resource)]
         (if (resource/placeholder-resource-type? resource-type)
           (not (text-util/binary? resource))
           (some? (:write-fn resource-type))))))

(defn- editable-resource-types-by-ext [workspace]
  (into (sorted-map)
        (filter #(:write-fn (val %)))
        (workspace/get-resource-type-map workspace :editable)))

(defn- checked-resources
  ([workspace]
   (checked-resources workspace nil))
  ([workspace pred]
   (let [root-level-editable-file-resources
         (->> (workspace/find-resource workspace "/")
              (resource/children)
              (filter editable-file-resource?))

         filtered-resources
         (cond->> root-level-editable-file-resources
                  pred (filter pred))]

     (->> filtered-resources
          (sort-by (juxt resource/type-ext resource/proj-path))
          (vec)))))

(defn- list-message [message items]
  (string/join "\n" (cons message (map #(str "  " %) items))))

(defn- resource-ext-message [message resource-exts]
  (list-message message (map #(str \. %) resource-exts)))

(deftest all-resource-types-covered-test
  ;; This test is intended to verify that every editable resource type has one
  ;; or more files at root-level in the save data test project. If you've
  ;; registered a new editable resource type with the workspace, you need to add
  ;; a file for it in the save data test project. You will also need to ensure
  ;; non-default values are assigned to all properties, which is enforced by
  ;; `all-fields-covered-test` below.
  (test-util/with-loaded-project project-path
    (let [editable-resource-exts
          (into (sorted-set)
                (map key)
                (editable-resource-types-by-ext workspace))

          checked-resource-exts
          (into (sorted-set)
                (map #(:ext (resource/resource-type %)))
                (checked-resources workspace))

          non-covered-resource-exts
          (set/difference editable-resource-exts checked-resource-exts)]

      (is (= #{} non-covered-resource-exts)
          (resource-ext-message
            (format "The following editable resource types do not have files under `editor/%s`:"
                    project-path)
            non-covered-resource-exts)))))

(deftest editable-resource-types-have-valid-test-info
  ;; This test is intended to verify that every resource type registered with
  ;; the workspace has a valid :test-info map associated with it. The high-level
  ;; functions such as `resource-node/register-ddf-resource-type` will add this
  ;; automatically, but if you register a resource type using the low-level
  ;; `workspace/register-resource-type` function, you'll need to specify
  ;; :test-info as a map of {:type [keyword]} and additional keys dependent on
  ;; the :type. The tests need this information to be able to check that every
  ;; property has a non-default value in the save data project.
  (test-util/with-loaded-project project-path
    (let [problematic-resource-exts-by-issue-message
          (-> (util/group-into
                {} (sorted-set)
                (fn key-fn [[_ext resource-type]]
                  (cond
                    (nil? (:test-info resource-type))
                    "The following editable resource types did not specify :test-info when registered:"

                    (not (contains? (:test-info resource-type) :type))
                    "The following editable resource types did not specify :type in their :test-info when registered:"

                    (not (keyword? (:type (:test-info resource-type))))
                    "The following editable resource types specified an invalid :type in their :test-info when registered:"))
                (fn value-fn [[ext _resource-type]]
                  ext)
                (editable-resource-types-by-ext workspace))
              (dissoc nil))]

      (doseq [[issue-message problematic-resource-exts] problematic-resource-exts-by-issue-message]
        (is (= #{} problematic-resource-exts)
            (resource-ext-message issue-message problematic-resource-exts))))))

(defn- merge-nested-frequencies
  ([] 0)
  ([a] a)
  ([a b]
   (cond
     (and (integer? a) (integer? b))
     (+ (long a) (long b))

     (and (map? a) (map? b))
     (merge-with merge-nested-frequencies a b)

     (and (integer? a) (zero? (long a)))
     b

     (and (integer? b) (zero? (long b)))
     a

     :else
     (assert false))))

(definline ^:private pb-type-token
  ^String [type-field-value]
  `(.intern (str \[ ~type-field-value \])))

(definline ^:private pb-enum-field? [^Descriptors$FieldDescriptor field-desc]
  `(= Descriptors$FieldDescriptor$JavaType/ENUM (.getJavaType ~field-desc)))

(definline ^:private pb-message-field? [^Descriptors$FieldDescriptor field-desc]
  `(= Descriptors$FieldDescriptor$JavaType/MESSAGE (.getJavaType ~field-desc)))

(defn- pb-enum-desc-usable-values-raw [^Descriptors$EnumDescriptor enum-desc]
  (let [values (.getValues enum-desc)
        last-index (dec (long (.size values)))]
    (into []
          (keep-indexed
            (fn [^long index ^Descriptors$EnumValueDescriptor value]
              (when-not (and (= last-index index)
                             (string/ends-with? (.getName value) "_COUNT"))
                value)))
          values)))

(def ^:private pb-enum-desc-usable-values (fn/memoize pb-enum-desc-usable-values-raw))

(defn- pb-enum-desc-empty-frequencies-raw [^Descriptors$EnumDescriptor enum-desc]
  (let [type-token->ignore-reason (get pb-enum-ignored-values (pb-descriptor-key enum-desc))]
    (into (sorted-map)
          (keep (fn [enum-value-desc]
                  (let [type-token (pb-type-token enum-value-desc)
                        ignore-reason (get type-token->ignore-reason type-token)]
                    (case ignore-reason
                      (nil :allowed-default :non-editable :non-overridable) (pair type-token 0)
                      nil))))
          (pb-enum-desc-usable-values enum-desc))))

(def ^:private pb-enum-desc-empty-frequencies (fn/memoize pb-enum-desc-empty-frequencies-raw))

(defn- pb-field-has-single-valid-value? [^Descriptors$FieldDescriptor field-desc]
  ;; For protobuf fields that have a single valid value, we don't enforce the
  ;; rule that every field needs to have a non-default value somewhere.
  ;; We have some enum types that have only a single valid value.
  (and (pb-enum-field? field-desc)
       (-> field-desc
           (.getEnumType)
           (pb-enum-desc-usable-values)
           (count)
           (== 1))))

(defn- pb-field-value-count
  ^long [^Message pb ^Descriptors$FieldDescriptor field-desc]
  (cond
    (.isRepeated field-desc)
    (if (pb-field-has-single-valid-value? field-desc)
      (.getRepeatedFieldCount pb field-desc)
      (util/count-where (partial not= (.getDefaultValue field-desc))
                        (.getField pb field-desc)))

    (.hasField pb field-desc)
    (if (or (not= (.getDefaultValue field-desc)
                  (.getField pb field-desc))
            (pb-field-has-single-valid-value? field-desc))
      1
      0)

    :else
    0))

(defn- pb-descriptor-expected-fields-raw [^Descriptors$Descriptor pb-desc type-token pb-path disregarded-ignore-reasons]
  (s/assert (s/nilable ::pb-type-token) type-token)
  (s/assert ::pb-path pb-path)
  (s/assert ::ignore-reason-set disregarded-ignore-reasons)
  (let [pb-field->ignore-reason (pb-field-ignore-reasons pb-desc type-token pb-path)
        ignored-field? (fn [^Descriptors$FieldDescriptor field-desc]
                         (let [field-name (.getName field-desc)
                               ignore-reason (get pb-field->ignore-reason field-name)]
                           (and (some? ignore-reason)
                                (not (contains? disregarded-ignore-reasons ignore-reason)))))]
    (into []
          (remove ignored-field?)
          (.getFields pb-desc))))

(def ^:private pb-descriptor-expected-fields (fn/memoize pb-descriptor-expected-fields-raw))

(defn- pb-type-field-name [^Descriptors$Descriptor pb-desc pb-path]
  (s/assert ::pb-path pb-path)
  (when-let [type-field-name (-> pb-desc pb-descriptor-key pb-type-field-names)]
    (let [pb-field->ignore-reason (pb-field-ignore-reasons pb-desc nil pb-path)
          ignore-reason (get pb-field->ignore-reason type-field-name)]
      (case ignore-reason
        (nil :allowed-default :non-editable :non-overridable) type-field-name
        nil))))

(defn- pb-nested-field-frequencies [^Message pb pb-path count-field-value?]
  (s/assert ::pb-path pb-path)
  (let [pb-desc (.getDescriptorForType pb)
        type-field-name (pb-type-field-name pb-desc pb-path)
        type-field-desc (some->> type-field-name (.findFieldByName pb-desc))
        type-field-value (some->> type-field-desc (.getField pb))
        type-token (some->> type-field-value pb-type-token)

        typed-pb-path
        (if type-token
          (conj pb-path type-token)
          pb-path)

        field-frequencies
        (into (sorted-map)
              (keep (fn [^Descriptors$FieldDescriptor field-desc]
                      (let [field-name (.getName field-desc)

                            field-frequency
                            (cond
                              (pb-message-field? field-desc)
                              (let [pb-path (conj typed-pb-path field-name)]
                                (if (.isRepeated field-desc)
                                  (transduce
                                    (map #(pb-nested-field-frequencies % pb-path count-field-value?))
                                    merge-nested-frequencies
                                    (.getField pb field-desc))
                                  (pb-nested-field-frequencies (.getField pb field-desc) pb-path count-field-value?)))

                              (.isRepeated field-desc)
                              (.getRepeatedFieldCount pb field-desc) ; Repeated fields cannot specify a default, so any values count.

                              (.hasField pb field-desc)
                              (if (or (pb-field-has-single-valid-value? field-desc)
                                      (count-field-value? (.getField pb field-desc) field-desc))
                                1
                                0)

                              :else
                              0)]

                        (when (or (number? field-frequency)
                                  (pos? (count field-frequency)))
                          (pair field-name
                                field-frequency)))))
              (pb-descriptor-expected-fields pb-desc type-token pb-path #{:non-editable :non-overridable}))]

    (if (nil? type-field-desc)
      field-frequencies
      (cond-> (pb-enum-desc-empty-frequencies (.getEnumType type-field-desc))
              (pos? (count field-frequencies))
              (assoc type-token field-frequencies)))))

(defn- pb-read-resource
  ^Message [resource]
  ;; We do not use the read-fn here since we want the rawest possible file contents.
  (let [resource-type (resource/resource-type resource)
        pb-class (-> resource-type :test-info :ddf-type)]
    (protobuf/read-pb pb-class resource)))

(defn- pb-field-value-non-default? [field-value ^Descriptors$FieldDescriptor field-desc]
  (not= (.getDefaultValue field-desc) field-value))

(defmulti ^:private nested-field-frequencies
  (fn [resource]
    (let [resource-type (resource/resource-type resource)]
      (if (resource/placeholder-resource-type? resource-type)
        (if (text-util/binary? resource)
          :binary
          :code)
        (:type (:test-info resource-type))))))

(defmethod nested-field-frequencies :code [resource]
  (sorted-map "lines" (if (string/blank? (slurp resource)) 0 1)))

(defmethod nested-field-frequencies :ddf [resource]
  (let [ext (resource/type-ext resource)
        pb (pb-read-resource resource)
        pb-path [ext]]
    (pb-nested-field-frequencies pb pb-path pb-field-value-non-default?)))

(defmethod nested-field-frequencies :settings [resource]
  (let [resource-type (resource/resource-type resource)
        resource-type-ext (:ext resource-type)
        meta-settings (-> resource-type :test-info :meta-settings)
        ignore-reason-by-setting-path (get settings-ignored-fields resource-type-ext {})

        ignored-setting-path?
        (fn ignored-setting-path? [setting-path]
          (let [ignore-reason (get ignore-reason-by-setting-path setting-path)]
            (case ignore-reason
              (nil :allowed-default :non-editable :non-overridable) false
              true)))

        settings
        (with-open [reader (io/reader resource)]
          (settings-core/parse-settings reader))]

    (transduce
      (comp cat
            (map :path)
            (distinct)
            (remove ignored-setting-path?)
            (map (fn [setting-path]
                   (let [value (settings-core/get-setting settings setting-path)]
                     (pair setting-path
                           (if (some? value) 1 0))))))
      (fn nested-map-rf
        ([nested-map] nested-map)
        ([nested-map [path value]]
         (coll/assoc-in-ex nested-map path value coll/sorted-assoc-in-empty-fn)))
      (sorted-map)
      [meta-settings settings])))

(defn- uncovered-value-paths [resources]
  (->> resources
       (transduce (map nested-field-frequencies)
                  merge-nested-frequencies)
       (into empty-sorted-coll-set
             (comp coll/xform-nested-map->path-map
                   (keep (fn [[value-path ^long value-count]]
                           (when (zero? value-count)
                             value-path)))))))

(deftest all-fields-covered-test
  ;; This test is intended to verify that every property across all editable
  ;; files has a non-default value in the save data test project, so we can be
  ;; sure all properties are read and saved property by the editor. If you add
  ;; fields to the protobuf messages used by the editor, you must either add a
  ;; field ignore rule to the `pb-ignored-fields` map at the top of this file,
  ;; or set the field to a non-default value in a root-level file in the save
  ;; data test project. Alternatively, if the field is only for the compiled
  ;; binaries read by the runtime, you can annotate it [(runtime_only)=true]
  ;; directly in the .proto file.
  (test-util/with-loaded-project project-path
    (let [uncovered-value-paths-by-ext
          (->> (checked-resources workspace)
               (group-by (comp :ext resource/resource-type))
               (into (sorted-map)
                     (keep (fn [[ext resources]]
                             (some->> resources
                                      (uncovered-value-paths)
                                      (not-empty)
                                      (into (sorted-set)
                                            (map #(string/join " -> " %)))
                                      (pair ext))))))]
      (doseq [[ext uncovered-value-paths] uncovered-value-paths-by-ext]
        (is (= #{} uncovered-value-paths)
            (list-message
              (format "The following fields are not covered by any .%s files under `editor/%s`:"
                      ext
                      project-path)
              uncovered-value-paths))))))

(defn- gui-node-pb->id
  ^String [^Gui$NodeDesc node-pb]
  (.getId node-pb))

(defn- descending-slash-count+str [^String str]
  (pair (- (text-util/character-count str \/))
        str))

(defn- below-template-node-id? [node-id template-node-id]
  (and (= \/ (get node-id (count template-node-id)))
       (string/starts-with? node-id template-node-id)))

(defn- apply-gui-overrides
  ^Gui$NodeDesc [^Gui$NodeDesc original-node-pb ^Gui$NodeDesc override-node-pb]
  (let [overridden-pb-field-index? (set (.getOverriddenFieldsList override-node-pb))

        ^Gui$NodeDesc$Builder overridden-node-pb-builder
        (reduce
          (fn [^Gui$NodeDesc$Builder overridden-node-pb-builder ^Descriptors$FieldDescriptor field-desc]
            (if (or (if (.isRepeated field-desc)
                      (pos? (.getRepeatedFieldCount override-node-pb field-desc))
                      (.hasField override-node-pb field-desc))
                    (overridden-pb-field-index? (.getNumber field-desc)))
              (.setField overridden-node-pb-builder field-desc (.getField override-node-pb field-desc))
              overridden-node-pb-builder))
          (.toBuilder original-node-pb)
          (.getFields (.getDescriptorForType original-node-pb)))]

    (.build overridden-node-pb-builder)))

(defn- gui-template-node-override-infos [gui-node-pbs gui-proj-path->node-pbs]
  (let [[override-node-pbs template-node-pbs]
        (util/into-multiple
          [[] []]
          [(filter #(.getTemplateNodeChild ^Gui$NodeDesc %))
           (filter (fn [^Gui$NodeDesc node-pb]
                     (and (not (.getTemplateNodeChild node-pb))
                          (= Gui$NodeDesc$Type/TYPE_TEMPLATE (.getType node-pb)))))]
          gui-node-pbs)

        depth-ascending-template-node-ids
        (->> template-node-pbs
             (map gui-node-pb->id)
             (sort-by descending-slash-count+str))

        override-node-pb->template-node-id
        (fn override-node-pb->template-node-id [^Gui$NodeDesc override-node-pb]
          (let [override-node-id (gui-node-pb->id override-node-pb)]
            (util/first-where #(below-template-node-id? override-node-id %)
                              depth-ascending-template-node-ids)
            (some (fn [template-node-id]
                    (when (below-template-node-id? override-node-id template-node-id)
                      template-node-id))
                  depth-ascending-template-node-ids)))

        template-node-id->override-node-pbs
        (group-by override-node-pb->template-node-id
                  override-node-pbs)

        template-node-pb->override-infos
        (fn template-node-pb->override-infos [^Gui$NodeDesc template-node-pb]
          (let [template-node-id (gui-node-pb->id template-node-pb)

                original-node-id->pb
                (->> template-node-pb
                     (.getTemplate)
                     (gui-proj-path->node-pbs)
                     (coll/pair-map-by gui-node-pb->id))

                override-node-pb->override-info
                (fn override-node-pb->override-info [^Gui$NodeDesc override-node-pb]
                  (let [override-node-id (gui-node-pb->id override-node-pb)
                        original-node-id (subs override-node-id (inc (.length template-node-id))) ; Strip away template node id + slash char prefix.
                        original-node-pb (original-node-id->pb original-node-id)]
                    (assert (some? original-node-pb))
                    {:original-node-pb original-node-pb
                     :override-node-pb (if override-node-pb
                                         (apply-gui-overrides original-node-pb override-node-pb)
                                         original-node-pb)}))]

            (->> template-node-id
                 (template-node-id->override-node-pbs)
                 (mapv override-node-pb->override-info))))]

    (into []
          (mapcat template-node-pb->override-infos)
          template-node-pbs)))

(defn- pb-nested-field-differences [^Message original-pb ^Message altered-pb pb-path]
  {:pre [(identical? (.getDescriptorForType original-pb)
                     (.getDescriptorForType altered-pb))]}
  (s/assert ::pb-path pb-path)
  (let [pb-desc (.getDescriptorForType original-pb)
        type-field-name (pb-type-field-name pb-desc pb-path)
        type-field-desc (some->> type-field-name (.findFieldByName pb-desc))
        type-field-value (some->> type-field-desc (.getField original-pb))
        type-token (some->> type-field-value pb-type-token)

        typed-pb-path
        (if type-token
          (conj pb-path type-token)
          pb-path)

        diff-field
        (fn diff-field [^Descriptors$FieldDescriptor field-desc]
          (pair (.getName field-desc)
                (if (.isRepeated field-desc)
                  ;; Repeated field.
                  (if (not= (.getRepeatedFieldCount original-pb field-desc)
                            (.getRepeatedFieldCount altered-pb field-desc))
                    :count-mismatch
                    (mapv (if (pb-message-field? field-desc)
                            ;; Repeated message field.
                            (let [pb-path (conj typed-pb-path (.getName field-desc))]
                              #(pb-nested-field-differences %1 %2 pb-path))
                            ;; Repeated primitive field.
                            #(if (= %1 %2) 0 1))
                          (.getField original-pb field-desc)
                          (.getField altered-pb field-desc)))
                  ;; Non-repeated field.
                  (let [a-value (.getField original-pb field-desc)
                        b-value (.getField altered-pb field-desc)]
                    (if (pb-message-field? field-desc)
                      ;; Non-repeated message field.
                      (let [pb-path (conj typed-pb-path (.getName field-desc))]
                        (pb-nested-field-differences a-value b-value pb-path))
                      ;; Non-repeated primitive-field.
                      (if (= a-value b-value) 0 1))))))]

    (into (sorted-map)
          (map diff-field)
          (pb-descriptor-expected-fields pb-desc type-token pb-path #{}))))

(defn- non-overridden-gui-node-field-paths [workspace diff-pb-path gui-resource->override-infos]
  (let [gui-resources (checked-resources workspace #(= "gui" (:ext %)))
        type-field-desc (.findFieldByName (Gui$NodeDesc/getDescriptor) "type")]
    (->> gui-resources
         (transduce
           (comp
             (mapcat gui-resource->override-infos)
             (map (fn [{:keys [^Gui$NodeDesc original-node-pb override-node-pb]}]
                    (let [node-type (.getType original-node-pb)
                          type-token (pb-type-token node-type)
                          differences (if (nil? override-node-pb)
                                        0
                                        (pb-nested-field-differences original-node-pb override-node-pb diff-pb-path))]
                      (sorted-map type-token differences)))))
           merge-nested-frequencies
           (pb-enum-desc-empty-frequencies (.getEnumType type-field-desc)))
         (into empty-sorted-coll-set
               (comp coll/xform-nested-map->path-map
                     (filter #(= 0 (val %)))
                     (map #(string/join " -> " (key %))))))))

(deftest all-gui-layout-node-fields-overridden-test
  ;; This test is intended to verify that every field in dmGuiDDF.NodeDesc is
  ;; being overridden by a layout in one of the root-level files in the save
  ;; data test project. If you add a field to the NodeDesc protobuf message,
  ;; you'll either need to add a layout override for it (we suggest you add it
  ;; to the Landscape layout in `checked01.gui`, which hosts the majority of the
  ;; layout overrides), or add a field ignore rule to the `pb-ignored-fields`
  ;; map at the top of this file.
  (test-util/with-loaded-project project-path
    (let [gui-resource->layout-override-infos
          (fn gui-resource->layout-override-infos [resource]
            (let [scene-pb (protobuf/read-pb Gui$SceneDesc resource)

                  original-node-id->override-node-pbs
                  (util/group-into
                    (sorted-map) []
                    gui-node-pb->id
                    (eduction
                      (mapcat (fn [^Gui$SceneDesc$LayoutDesc layout-pb]
                                (.getNodesList layout-pb)))
                      (.getLayoutsList scene-pb)))]

              (into []
                    (mapcat (fn [original-node-pb]
                              (let [original-node-id (gui-node-pb->id original-node-pb)
                                    override-node-pbs (original-node-id->override-node-pbs original-node-id)]
                                (if (coll/empty? override-node-pbs)
                                  [{:original-node-pb original-node-pb
                                    :override-node-pb nil}]
                                  (map (fn [override-node-pb]
                                         {:original-node-pb original-node-pb
                                          :override-node-pb (apply-gui-overrides original-node-pb override-node-pb)})
                                       override-node-pbs)))))
                    (.getNodesList scene-pb))))

          non-layout-overridden-gui-node-field-paths
          (non-overridden-gui-node-field-paths workspace ["gui" "layouts" "nodes"] gui-resource->layout-override-infos)]

      (is (= #{} non-layout-overridden-gui-node-field-paths)
          (list-message
            (format "The following gui node fields are not covered by layout overrides in any .gui files under `editor/%s`:"
                    project-path)
            non-layout-overridden-gui-node-field-paths)))))

(deftest all-gui-template-node-fields-overridden-test
  ;; This test is intended to verify that every field in dmGuiDDF.NodeDesc is
  ;; being overridden from a template node in one of the root-level files in the
  ;; save data test project. If you add a field to the NodeDesc protobuf
  ;; message, you'll either need to add a template override for it (we suggest
  ;; you add it to `checked02.gui`, which hosts the majority of the template
  ;; overrides), or add a field ignore rule to the `pb-ignored-fields` map at
  ;; the top of this file.
  (test-util/with-loaded-project project-path
    (let [proj-path->resource #(workspace/find-resource workspace %)
          resource->gui-scene-pb (fn/memoize #(protobuf/read-pb Gui$SceneDesc %))
          gui-scene-pb->node-pbs #(.getNodesList ^Gui$SceneDesc %)
          gui-proj-path->node-pbs (comp gui-scene-pb->node-pbs resource->gui-scene-pb proj-path->resource)

          gui-resource->template-override-infos
          (fn gui-resource->template-override-infos [resource]
            (let [scene-pb (resource->gui-scene-pb resource)
                  node-pbs (gui-scene-pb->node-pbs scene-pb)]
              (gui-template-node-override-infos node-pbs gui-proj-path->node-pbs)))

          non-template-overridden-gui-node-field-paths
          (non-overridden-gui-node-field-paths workspace ["gui" "nodes"] gui-resource->template-override-infos)]

      (is (= #{} non-template-overridden-gui-node-field-paths)
          (list-message
            (format "The following gui node fields are not covered by template overrides in any .gui files under `editor/%s`:"
                    project-path)
            non-template-overridden-gui-node-field-paths)))))

(defn- check-project-save-data-disk-equivalence! [project->save-datas]
  (test-util/with-loaded-project project-path
    (test-util/clear-cached-save-data! project)
    (doseq [save-data (project->save-datas project)]
      (test-util/check-save-data-disk-equivalence! save-data))))

(deftest save-value-is-equivalent-to-source-value-test
  ;; This test is intended to verify that the saved data contains all the same
  ;; information as the read data. These tests bypass the dirty check in order
  ;; to verify that the information saved is equivalent to the data loaded.
  ;; Failures might signal that we've forgotten to read data from the file, or
  ;; somehow we're not writing all properties to disk.
  (testing "Saved data should be equivalent to read data."
    (check-project-save-data-disk-equivalence! project/all-save-data)))

(deftest no-unsaved-changes-after-load-test
  ;; This test is intended to verify that changes to the file formats do not
  ;; cause undue changes to existing content in game projects. For example,
  ;; adding fields to component protobuf definitions may cause the default
  ;; values to be written to every instance of those components embedded in
  ;; collection or game object files, because the embedded components are
  ;; written as a string literal.
  ;;
  ;; If this test fails, you need to ensure the loaded data is migrated to the
  ;; new format by adding a :sanitize-fn when registering your resource type
  ;; (Example: `collision_object.clj`). Non-embedded components do not have this
  ;; issue as long as your added protobuf field has a default value. But more
  ;; drastic file format changes have happened in the past, and you can find
  ;; other examples of :sanitize-fn usage in non-component resource types.
  (testing "The project should not have unsaved changes immediately after loading."
    (check-project-save-data-disk-equivalence! project/dirty-save-data)))

(deftest no-unsaved-changes-after-save-test
  ;; This test is intended to verify that we track unsaved changes properly. If
  ;; any other tests in this module are failing as well, you should address them
  ;; first.
  (test-util/with-scratch-project project-path
    (test-util/clear-cached-save-data! project)
    (let [checked-resources (checked-resources workspace)
          dirty-proj-paths (into (sorted-set)
                                 (map (comp resource/proj-path :resource))
                                 (project/dirty-save-data project))]
      (when (is (= #{} dirty-proj-paths)
                (list-message
                  (format "Unable to proceed with test due to unsaved changes in the following files immediately after loading the project `editor/%s`:"
                          project-path)
                  dirty-proj-paths))
        (doseq [resource checked-resources]
          (let [proj-path (resource/proj-path resource)
                node-id (project/get-resource-node project resource)]
            (when (testing (format "File `%s` should not have unsaved changes prior to editing." proj-path)
                    (let [save-data (g/valid-node-value node-id :save-data)]
                      (if (not (:dirty save-data))
                        true
                        (let [message (str "Unsaved changes detected before editing. This is likely due to an interdependency between resources. You might need to adjust the order resources are edited.\n"
                                           (test-util/save-data-diff-message save-data))]
                          (is (not (:dirty save-data)) message)))))
              (when (test-util/can-edit-resource-node? node-id)
                (test-util/edit-resource-node! node-id)
                (testing (format "File `%s` should have unsaved changes after editing." proj-path)
                  (let [save-data (g/valid-node-value node-id :save-data)]
                    (is (:dirty save-data)
                        "No unsaved changes detected after editing. Possibly, `test-util/edit-resource-node!` is not making a meaningful change to the file?")))))))
        (test-util/save-project! project)
        (test-util/clear-cached-save-data! project)
        (doseq [resource checked-resources]
          (let [proj-path (resource/proj-path resource)]
            (testing (format "File `%s` should not have unsaved changes after saving." proj-path)
              (let [node-id (project/get-resource-node project resource)
                    save-data (g/valid-node-value node-id :save-data)]
                (is (not (:dirty save-data))
                    "Unsaved changes detected after saving.")
                (when (:dirty save-data)
                  (test-util/check-save-data-disk-equivalence! save-data))))))))))

(deftest resource-save-data-retention-test
  ;; This test is intended to verify that the system cache is populated with the
  ;; save-related data for each editable resource after the project loads, but
  ;; is evicted from the cache when the resource is edited.
  (letfn [(check-resource-at-index [resource-index]
            ;; We want to test each resource in isolation to avoid interference
            ;; across resources. Otherwise, editing a referenced template GUI
            ;; might evict cached entries for the referencing GUI, for example.
            (test-util/with-loaded-project project-path
              (let [checked-resources (checked-resources workspace)]
                (assert (vector? checked-resources))
                (when-some [resource (get checked-resources resource-index)]
                  (let [proj-path (resource/proj-path resource)
                        node-id (test-util/resource-node project resource)]

                    (testing (format "File `%s` should have its save-related data in the cache before editing." proj-path)
                      (is (= (test-util/cacheable-save-data-outputs node-id)
                             (test-util/cached-save-data-outputs node-id))))

                    (when (test-util/can-edit-resource-node? node-id)
                      (test-util/edit-resource-node! node-id)

                      (testing (format "File `%s` should not have its save-related data in the cache after editing." proj-path)
                        (is (= #{} (test-util/cached-save-data-outputs node-id)))))

                    true)))))]

    (loop [resource-index 0]
      (when (check-resource-at-index resource-index)
        (recur (inc resource-index))))))

(deftest overall-save-data-retention-test
  ;; This test works in conjunction with the resource-save-data-retention-test,
  ;; and is intended to verify that save-related data is retained in memory in
  ;; situations that are impractical to cover on an individual resource basis.
  (test-util/with-scratch-project project-path
    (let [checked-resources (checked-resources workspace)]

      (testing "Save-related data is in cache after loading the project."
        (is (= {} (test-util/uncached-save-data-outputs-by-proj-path project))))

      ;; Perform edits to all checked resources.
      (g/transact
        (for [resource checked-resources
              :let [node-id (test-util/resource-node project resource)]]
          (when (test-util/can-edit-resource-node? node-id)
            (test-util/edit-resource-node node-id))))

      ;; Save the changes.
      (test-util/save-project! project)

      (testing "Save-related data is in cache after saving the project."
        (is (= {} (test-util/uncached-save-data-outputs-by-proj-path project)))))))<|MERGE_RESOLUTION|>--- conflicted
+++ resolved
@@ -632,7 +632,11 @@
         (is (= [2.0 2.0 2.0] (g/node-value embedded-go :scale)))
         (is (= [2.0 2.0 2.0] (g/node-value referenced-go :scale)))))
 
-<<<<<<< HEAD
+    (testing "font"
+      (let [extra-characters-font (project/get-resource-node project "/silently_migrated/extra_characters.font")]
+        (is (= " !\"#$%&'()*+,-./0123456789:;<=>?@ABCDEFGHIJKLMNOPQRSTUVWXYZ[\\]^_`abcdefghijklmnopqrstuvwxyz{|}~åäö"
+               (g/node-value extra-characters-font :characters)))))
+
     (testing "gui"
       (let [redundant-sizes-gui (test-util/resource-node project "/silently_migrated/redundant_sizes.gui")]
         (is (= (g/node-value redundant-sizes-gui :source-value)
@@ -647,12 +651,6 @@
         (is (= [{:name "first_spinescene"
                  :path "/checked.spinescene"}]
                (g/node-value legacy-spine-resources-gui :resource-msgs)))))
-=======
-    (testing "font"
-      (let [extra-characters-font (project/get-resource-node project "/silently_migrated/extra_characters.font")]
-        (is (= " !\"#$%&'()*+,-./0123456789:;<=>?@ABCDEFGHIJKLMNOPQRSTUVWXYZ[\\]^_`abcdefghijklmnopqrstuvwxyz{|}~åäö"
-               (g/node-value extra-characters-font :characters)))))
->>>>>>> 2cddb78d
 
     (testing "material"
       (let [legacy-textures-material (project/get-resource-node project "/silently_migrated/legacy_textures.material")]
