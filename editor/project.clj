--- conflicted
+++ resolved
@@ -63,12 +63,8 @@
 
   :protobuf-includes ["../engine/gamesys/proto"
                       "../engine/ddf/src"
-<<<<<<< HEAD
                       "../engine/script/src"
-                      "../tmp/dynamo_home/ext/include"]
-=======
                       ~(str (System/getenv "DYNAMO_HOME") "/ext/include")]
->>>>>>> 2129ea99
 
   :protobuf-exclude  ["../engine/ddf/src/test"]
 
